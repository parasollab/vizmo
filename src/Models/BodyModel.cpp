--- conflicted
+++ resolved
@@ -142,8 +142,6 @@
 
   RotationQ() = qua;
 }
-<<<<<<< HEAD
-=======
 
 void
 BodyModel::
@@ -152,5 +150,4 @@
     m_textureID = LoadTexture(MPProblemBase::GetPath(m_body->GetTexture()));
     SetColor(Color4(1, 1, 1, 1));
   }
-}
->>>>>>> 6f4f3cf0
+}