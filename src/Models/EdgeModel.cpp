--- conflicted
+++ resolved
@@ -10,7 +10,7 @@
 EdgeModel::
 EdgeModel(string _lpLabel, double _weight,
     const vector<CfgModel>& _intermediates, bool _isSkeleton) : Model("Edge"),
-    EdgeType(_lpLabel, _weight, _intermediates), 
+    EdgeType(_lpLabel, _weight, _intermediates),
     m_id(-1), m_isValid(true), m_isSkeleton(_isSkeleton) { }
 
 EdgeModel::
@@ -110,12 +110,7 @@
   glVertex3dv(m_startCfg->GetPoint());
 
   for(size_t i = 0; i < m_intermediates.size(); ++i) {
-<<<<<<< HEAD
-    if(m_isSkeleton || i % k == k/2)
-      glVertex3dv(m_intermediates[i].GetPoint());
-=======
     glVertex3dv(m_intermediates[i].GetPoint());
->>>>>>> 19abe3e7
   }
 
   glVertex3dv(m_endCfg->GetPoint());
