--- conflicted
+++ resolved
@@ -106,12 +106,9 @@
     vector<Model*>& GetLoadedModels() {return m_loadedModels;}
     vector<Model*>& GetSelectedModels() {return m_selectedModels;}
 
-<<<<<<< HEAD
-=======
     void ProcessAvoidRegions();
 
 
->>>>>>> 51ce1ab4
     ////////////////////////////////////////////////////////////////////////////
     /// \brief Get the name and label of all Samplers specified in the
     ///        vizmo problem
