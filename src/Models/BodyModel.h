#ifndef BODY_MODEL_H_
#define BODY_MODEL_H_

#include <memory>
using namespace std;

#include <Transformation.h>
using namespace mathtool;

#include "Utilities/Color.h"
#include "Models/PolyhedronModel.h"

class Body;
class ConnectionModel;

////////////////////////////////////////////////////////////////////////////////
/// \brief A representation for primative physical objects.
////////////////////////////////////////////////////////////////////////////////
class BodyModel : public TransformableModel {
  public:

    // Construction
    BodyModel(shared_ptr<Body> _b);
    ~BodyModel();

    // Model properties
    void GetChildren(list<Model*>& _models);  ///< Get this model's children.
    void SetRenderMode(RenderMode _mode);     ///< Set the rendering mode.
    void SetSelectable(bool _s);              ///< Enable/disable selection.
    void ToggleNormals();                     ///< Toggle display of normals.

    // File information
    ////////////////////////////////////////////////////////////////////////////
    /// \brief Get the directory of this object's input file.
    const string& GetDirectory() {return m_directory;}
    ////////////////////////////////////////////////////////////////////////////
    /// \brief Get the filename of this object's input file.
    const string& GetFilename() const {return m_filename;}
    ////////////////////////////////////////////////////////////////////////////
    /// \brief Get the relative path of this object's input file.
    const string& GetModelFilename() const {return m_modelFilename;}

    // PolyhedronModel info
    ////////////////////////////////////////////////////////////////////////////
    /// \brief Get a pointer to the drawable polyhedron model.
    PolyhedronModel* GetPolyhedronModel() const {return m_polyhedronModel;}
    ////////////////////////////////////////////////////////////////////////////
    /// \brief Get this object's center of mass.
    const Point3d& GetCOM() const {return m_polyhedronModel->GetCOM();}
    ////////////////////////////////////////////////////////////////////////////
    /// \brief Get this object's mass.
    const double GetMass() const {return m_mass;}
    ////////////////////////////////////////////////////////////////////////////
    /// \brief Get this object's moment of inertia.
    const Matrix3x3& GetMoment() const {return m_polyhedronModel->GetMoment();}
    ////////////////////////////////////////////////////////////////////////////
    /// \brief Get this object's radius.
    double GetRadius() const {return m_polyhedronModel->GetRadius();}

    //access to transformations
    ////////////////////////////////////////////////////////////////////////////
    /// \brief Get the last computed transformation for this object.
    const Transformation& GetTransform() const {return m_currentTransform;}
    ////////////////////////////////////////////////////////////////////////////
    /// \brief Set the current transformation for this object.
    void SetTransform(const Transformation& _t);

    // Model functions
    void Build() {}
    void Select(GLuint* _index, vector<Model*>& sel);
    void DrawRender();
    void DrawSelect();
    void DrawSelected();
    void DrawHaptics();
    void Print(ostream& _os) const;

    // File IO
    friend ostream& operator<<(ostream& _os, const BodyModel& _b);

  private:
    string m_directory;                 ///< The file directory.
    string m_filename;                  ///< The filename.
    string m_modelFilename;             ///< The relative path.

    PolyhedronModel* m_polyhedronModel; ///< The drawable polyhedron model.

    Transformation m_currentTransform;  ///< The current transformation.
<<<<<<< HEAD
    Transformation m_prevTransform;     ///< The previous transformation.
    bool m_transformDone; ///< Indicates whether transform info is current.

    double m_mass;
    Matrix3x3 m_moment;
=======
>>>>>>> 49aa6926
};

#endif<|MERGE_RESOLUTION|>--- conflicted
+++ resolved
@@ -85,14 +85,9 @@
     PolyhedronModel* m_polyhedronModel; ///< The drawable polyhedron model.
 
     Transformation m_currentTransform;  ///< The current transformation.
-<<<<<<< HEAD
-    Transformation m_prevTransform;     ///< The previous transformation.
-    bool m_transformDone; ///< Indicates whether transform info is current.
 
     double m_mass;
     Matrix3x3 m_moment;
-=======
->>>>>>> 49aa6926
 };
 
 #endif