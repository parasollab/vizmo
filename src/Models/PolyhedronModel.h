#ifndef POLYHEDRONMODEL_H_
#define POLYHEDRONMODEL_H_

#include <containers/sequential/graph/graph.h>

<<<<<<< HEAD
#include "Matrix.h"
=======
#include "Environment/GMSPolyhedron.h"

#include "Model.h"
>>>>>>> 5712a716

class IModel;

class PolyhedronModel : public Model {
  public:
    typedef Vector<int,  3> Tri;
    typedef vector<Point3d> PtVector;
    typedef vector<Tri> TriVector;

<<<<<<< HEAD
    PolyhedronModel(const string& _filename, double _mass = 1.0, bool _isSurface = false);
=======
    PolyhedronModel(const string& _filename, GMSPolyhedron::COMAdjust _comAdjust);
>>>>>>> 5712a716
    PolyhedronModel(const PolyhedronModel& _p);
    ~PolyhedronModel();

    size_t GetNumVertices() const {return m_numVerts;}
    double GetRadius() const {return m_radius;}
    const Point3d& GetCOM() const {return m_com;}
    const Matrix3x3& GetMoment() const {return m_moment;}

    void Build();
    void Select(GLuint* _index, vector<Model*>& sel) {}
    void DrawRender();
    void DrawSelect();
    void DrawSelected();
    void DrawHaptics();
    void Print(ostream& _os) const;
    void DrawNormals();

  protected:
    //build models, given points and triangles
    void BuildSolidObj(IModel* _model);

    void ComputeNormals(IModel* _model, vector<Vector3d>& _norms);
    void BuildSolidBYU(IModel* _model, const vector<Vector3d>& _norms);

    void BuildNormalsObj(IModel* _model);
    void BuildNormalsBYU(IModel* _model, const vector<Vector3d>& _norms);

    void BuildModelGraph(IModel* _model);
    void BuildWired(IModel* _model, const vector<Vector3d>& _norms);

    //set m_com to center of mass of _points
    void COM(const PtVector& _points);
    //set m_radius to distance furthest point in _points to m_com
    void Radius(const PtVector& _points);

  private:
    string m_filename;

    size_t m_numVerts;

    GLuint m_solidID; //the compiled model id for solid model
    GLuint m_wiredID; //the compiled model id for wire frame
    GLuint m_normalsID; //the compiled model id for normals

    double m_radius; //radius
    Point3d m_com; //Center of Mass
<<<<<<< HEAD
    double m_mass; //Mass
    Matrix3x3 m_moment; //Moment of Inertia
=======
    GMSPolyhedron::COMAdjust m_comAdjust; ///< Adjustment of COM
>>>>>>> 5712a716

    typedef stapl::sequential::graph<stapl::UNDIRECTED, stapl::NONMULTIEDGES, int, Vector<int, 2> > ModelGraph;
    ModelGraph m_modelGraph; //model graph for wired model
};

#endif<|MERGE_RESOLUTION|>--- conflicted
+++ resolved
@@ -3,13 +3,11 @@
 
 #include <containers/sequential/graph/graph.h>
 
-<<<<<<< HEAD
-#include "Matrix.h"
-=======
 #include "Environment/GMSPolyhedron.h"
 
 #include "Model.h"
->>>>>>> 5712a716
+
+#include "Matrix.h"
 
 class IModel;
 
@@ -19,11 +17,7 @@
     typedef vector<Point3d> PtVector;
     typedef vector<Tri> TriVector;
 
-<<<<<<< HEAD
-    PolyhedronModel(const string& _filename, double _mass = 1.0, bool _isSurface = false);
-=======
-    PolyhedronModel(const string& _filename, GMSPolyhedron::COMAdjust _comAdjust);
->>>>>>> 5712a716
+    PolyhedronModel(const string& _filename, GMSPolyhedron::COMAdjust _comAdjust, double _mass = 1.0);
     PolyhedronModel(const PolyhedronModel& _p);
     ~PolyhedronModel();
 
@@ -70,12 +64,10 @@
 
     double m_radius; //radius
     Point3d m_com; //Center of Mass
-<<<<<<< HEAD
+    GMSPolyhedron::COMAdjust m_comAdjust; ///< Adjustment of COM
+
     double m_mass; //Mass
     Matrix3x3 m_moment; //Moment of Inertia
-=======
-    GMSPolyhedron::COMAdjust m_comAdjust; ///< Adjustment of COM
->>>>>>> 5712a716
 
     typedef stapl::sequential::graph<stapl::UNDIRECTED, stapl::NONMULTIEDGES, int, Vector<int, 2> > ModelGraph;
     ModelGraph m_modelGraph; //model graph for wired model
