#include "PolyhedronModel.h"

#include <cmath>
#include <algorithm>
#include <numeric>

#include "IModel.h"
#include "ModelFactory.h"

#include "Utilities/VizmoExceptions.h"

<<<<<<< HEAD
PolyhedronModel::PolyhedronModel(const string& _filename, double _mass, bool _isSurface)
  : Model(_filename), m_filename(_filename), m_isSurface(_isSurface),
  m_numVerts(0), m_solidID(-1), m_wiredID(-1), m_normalsID(-1), m_mass(_mass) {
=======
PolyhedronModel::PolyhedronModel(const string& _filename,
    GMSPolyhedron::COMAdjust _comAdjust)
  : Model(_filename), m_filename(_filename),
  m_numVerts(0), m_solidID(0), m_wiredID(0), m_normalsID(0),
  m_comAdjust(_comAdjust) {
>>>>>>> 5712a716
    Build();
  }

PolyhedronModel::PolyhedronModel(const PolyhedronModel& _p) : Model(_p),
  m_filename(_p.m_filename), m_comAdjust(_p.m_comAdjust) {
    Build();
  }

PolyhedronModel::~PolyhedronModel(){
  glDeleteLists(m_wiredID, 1);
  glDeleteLists(m_solidID, 1);
  glDeleteLists(m_normalsID, 1);
}

void
PolyhedronModel::Build() {

  IModel* imodel = CreateModelLoader(m_filename, false);

  bool isObj = m_filename.substr(m_filename.rfind('.'),
      m_filename.length()) == ".obj" && !imodel->GetNormals().empty();

  if(!imodel)
    throw BuildException(WHERE, "File '" + m_filename + "' does not exist.");

  const PtVector& points = imodel->GetVertices();
  m_numVerts = points.size();

  //compute center of mass and radius
  COM(points);
  Radius(points);

  //build all rendering call lists
  vector<Vector3d> normals;
  ComputeNormals(imodel, normals);
  if(isObj) {
    BuildSolidObj(imodel);
    BuildNormalsObj(imodel);
  }
  else {
    BuildSolidBYU(imodel, normals);
    BuildNormalsBYU(imodel, normals);
  }
  BuildWired(imodel, normals);

  delete imodel;
}

void
PolyhedronModel::
DrawRender() {
  if(m_solidID == 0 || m_renderMode == INVISIBLE_MODE)
    return;

  if(m_renderMode == SOLID_MODE){
    glEnable(GL_POLYGON_OFFSET_FILL);
    glPolygonOffset(2.0, 2.0);
    glEnable(GL_NORMALIZE);
    glCallList(m_solidID);
    glDisable(GL_NORMALIZE);
    glDisable(GL_POLYGON_OFFSET_FILL);
  }
  else
    glCallList(m_wiredID);
}

void
PolyhedronModel::
DrawSelect() {
  if(m_solidID == 0 || m_renderMode == INVISIBLE_MODE)
    return;

  glCallList(m_solidID);
}

void
PolyhedronModel::
DrawSelected() {
  glCallList(m_wiredID);
}

void
PolyhedronModel::
DrawHaptics() {
  glCallList(m_solidID);
}

void
PolyhedronModel::
Print(ostream& _os) const {
  _os << m_filename << endl;
}

void
PolyhedronModel::
DrawNormals() {
  if(m_showNormals)
    glCallList(m_normalsID);
}

void
PolyhedronModel::
BuildSolidObj(IModel* _model) {
  m_solidID = glGenLists(1);
  glNewList(m_solidID, GL_COMPILE);

  glEnable(GL_LIGHTING);
  glPushMatrix();

  switch(m_comAdjust) {
    case GMSPolyhedron::COMAdjust::COM:
      glTranslated(-m_com[0], -m_com[1], -m_com[2]);
      break;
    case GMSPolyhedron::COMAdjust::Surface:
      glTranslated(-m_com[0], 0, -m_com[2]);
      break;
    case GMSPolyhedron::COMAdjust::None:
    default:
      break;
  }

  PtVector& points = _model->GetVertices();
  vector<Vector3d>& normals = _model->GetNormals();
  vector<Vector2d>& textures = _model->GetTextureCoords();
  const TriVector& triP = _model->GetTriP();
  const TriVector& triN = _model->GetTriN();
  const TriVector& triT = _model->GetTriT();

  //draw
  glBegin(GL_TRIANGLES);
  for(size_t i = 0; i < triP.size(); ++i) {
    for(size_t j = 0; j < 3; j++) {
      if(!textures.empty())
        glTexCoord2dv(textures[triT[i][j]]);
      glNormal3dv(normals[triN[i][j]]);
      glVertex3dv(points[triP[i][j]]);
    }
  }
  glEnd();

  glPopMatrix();
  glEndList();
}

//build models, given points and triangles
void
PolyhedronModel::
ComputeNormals(IModel* _model, vector<Vector3d>& _norms) {

  const PtVector& points = _model->GetVertices();
  const TriVector& tris = _model->GetTriP();

  _norms.clear();
  _norms.reserve(tris.size());
  for(auto& tri : tris) {
    Vector3d v1 = points[tri[1]] - points[tri[0]];
    Vector3d v2 = points[tri[2]] - points[tri[0]];
    _norms.emplace_back((v1%v2).normalize());
  }
}

void
PolyhedronModel::
BuildSolidBYU(IModel* _model, const vector<Vector3d>& _norms) {

  m_solidID = glGenLists(1);
  glNewList(m_solidID, GL_COMPILE);

  glEnable(GL_LIGHTING);
  glPushMatrix();

  switch(m_comAdjust) {
    case GMSPolyhedron::COMAdjust::COM:
      glTranslated(-m_com[0], -m_com[1], -m_com[2]);
      break;
    case GMSPolyhedron::COMAdjust::Surface:
      glTranslated(-m_com[0], 0, -m_com[2]);
      break;
    case GMSPolyhedron::COMAdjust::None:
    default:
      break;
  }

  const PtVector& points = _model->GetVertices();
  const TriVector& tris = _model->GetTriP();

  //draw
  glBegin(GL_TRIANGLES);
  typedef TriVector::const_iterator TRIT;
  for(TRIT trit = tris.begin(); trit != tris.end(); ++trit) {
    const Tri& tri = *trit;
    glNormal3dv(_norms[trit - tris.begin()]);
    for(int i=0; i < 3; i++)
      glVertex3dv(points[tri[i]]);
  }
  glEnd();

  glPopMatrix();
  glEndList();
}

void
PolyhedronModel::
BuildNormalsObj(IModel* _model) {
  m_normalsID = glGenLists(1);
  glNewList(m_normalsID, GL_COMPILE);

  glDisable(GL_LIGHTING);
  glMatrixMode(GL_MODELVIEW);
  glPushMatrix();

  switch(m_comAdjust) {
    case GMSPolyhedron::COMAdjust::COM:
      glTranslated(-m_com[0], -m_com[1], -m_com[2]);
      break;
    case GMSPolyhedron::COMAdjust::Surface:
      glTranslated(-m_com[0], 0, -m_com[2]);
      break;
    case GMSPolyhedron::COMAdjust::None:
    default:
      break;
  }

  PtVector& points = _model->GetVertices();
  vector<Vector3d>& normals = _model->GetNormals();
  const TriVector& triP = _model->GetTriP();
  const TriVector& triN = _model->GetTriN();

  //draw
  glColor3f(0, 1, 0);
  glLineWidth(2);
  glBegin(GL_LINES);
  for(size_t i = 0; i < triP.size(); ++i) {
    for(size_t j = 0; j < 3; ++j) {
      const Vector3d& norm = normals[triN[i][j]];
      Point3d start = points[triP[i][j]];
      Point3d end = start + norm.normalize();

      glVertex3dv(start);
      glVertex3dv(end);
    }
  }
  glEnd();

  glPointSize(4);
  glBegin(GL_POINTS);
  for(size_t i = 0; i < triP.size(); ++i) {
    for(size_t j = 0; j < 3; ++j) {
      const Vector3d& norm = normals[triN[i][j]];
      Point3d start = points[triP[i][j]];
      Point3d end = start + norm.normalize();

      glVertex3dv(end);
    }
  }
  glEnd();


  glPopMatrix();
  glEndList();
}

void
PolyhedronModel::
BuildNormalsBYU(IModel* _model, const vector<Vector3d>& _norms) {
  m_normalsID = glGenLists(1);
  glNewList(m_normalsID, GL_COMPILE);

  glDisable(GL_LIGHTING);
  glMatrixMode(GL_MODELVIEW);
  glPushMatrix();

  switch(m_comAdjust) {
    case GMSPolyhedron::COMAdjust::COM:
      glTranslated(-m_com[0], -m_com[1], -m_com[2]);
      break;
    case GMSPolyhedron::COMAdjust::Surface:
      glTranslated(-m_com[0], 0, -m_com[2]);
      break;
    case GMSPolyhedron::COMAdjust::None:
    default:
      break;
  }

  const PtVector& points = _model->GetVertices();
  const TriVector& tris = _model->GetTriP();

  //draw
  glColor3f(0, 1, 0);
  glLineWidth(2);
  glBegin(GL_LINES);
  typedef TriVector::const_iterator TRIT;
  for(TRIT trit = tris.begin(); trit != tris.end(); ++trit) {
    const Tri& tri = *trit;
    const Vector3d& norm = _norms[distance(tris.begin(), trit)];
    Point3d center = (points[tri[0]] + points[tri[1]] + points[tri[2]])/3;
    Point3d endp = center + norm.normalize();

    glVertex3dv(center);
    glVertex3dv(endp);
  }
  glEnd();

  glPointSize(4);
  glBegin(GL_POINTS);
  typedef TriVector::const_iterator TRIT;
  for(TRIT trit = tris.begin(); trit != tris.end(); ++trit) {
    const Tri& tri = *trit;
    const Vector3d& norm = _norms[distance(tris.begin(), trit)];
    Point3d center = (points[tri[0]] + points[tri[1]] + points[tri[2]])/3;
    Point3d endp = center + norm.normalize();

    glVertex3dv(endp);
  }
  glEnd();

  glPopMatrix();
  glEndList();
}

//compute the model graph for wire frame
void
PolyhedronModel::
BuildModelGraph(IModel* _model) {
  const PtVector& points = _model->GetVertices();
  const TriVector& tris = _model->GetTriP();

  //create nodes
  for(size_t i = 0; i < points.size(); ++i)
    m_modelGraph.add_vertex(i, i);

  //create edge from triangles
  for(size_t i = 0; i < tris.size(); ++i) {
    for(size_t j = 0; j < 3; ++j) {
      int a = tris[i][j];
      int b = tris[i][(j+1)%3];
      //see if edge (a, b) exists
      ModelGraph::vertex_iterator vit;
      ModelGraph::adj_edge_iterator eit;
      ModelGraph::edge_descriptor eid(a, b);
      bool found = m_modelGraph.find_edge(eid, vit, eit);

      if(found) //set the right triangle
        (*eit).property()[1] = i;
      else //add new edge and set left triangle
        m_modelGraph.add_edge(a, b, Vector<int, 2>(i, -1));
    }
  }
}

void
PolyhedronModel::
BuildWired(IModel* _model, const vector<Vector3d>& _norms) {

  //create model graph
  BuildModelGraph(_model);

  //build model
  m_wiredID = glGenLists(1);
  glNewList(m_wiredID, GL_COMPILE);

  glDisable(GL_LIGHTING);
  glMatrixMode(GL_MODELVIEW);
  glPushMatrix();

  switch(m_comAdjust) {
    case GMSPolyhedron::COMAdjust::COM:
      glTranslated(-m_com[0], -m_com[1], -m_com[2]);
      break;
    case GMSPolyhedron::COMAdjust::Surface:
      glTranslated(-m_com[0], 0, -m_com[2]);
      break;
    case GMSPolyhedron::COMAdjust::None:
    default:
      break;
  }

  const PtVector& points = _model->GetVertices();

  glBegin(GL_LINES);
  typedef ModelGraph::edge_iterator EIT;
  for(EIT eit = m_modelGraph.edges_begin();
      eit != m_modelGraph.edges_end(); ++eit) {

    int tril = (*eit).property()[0];
    int trir = (*eit).property()[1];

    if(tril == -1 || trir == -1 || 1-fabs(_norms[tril] * _norms[trir]) > 1e-3) {
      glVertex3dv(points[(*eit).source()]);
      glVertex3dv(points[(*eit).target()]);
    }
  }
  glEnd();

  glPopMatrix();
  glEndList();
}

void
PolyhedronModel::
COM(const PtVector& _points) {
  m_com = accumulate(_points.begin(), _points.end(), Point3d(0, 0, 0));
  m_com /= _points.size();
}

void
PolyhedronModel::
Radius(const PtVector& _points) {
  m_radius = 0;
  for(PtVector::const_iterator i = _points.begin(); i!=_points.end(); ++i) {
    double d = (*i - m_com).normsqr();
    if(d > m_radius)
      m_radius = d;
  }
  m_radius = sqrt(m_radius);
}
<|MERGE_RESOLUTION|>--- conflicted
+++ resolved
@@ -9,17 +9,11 @@
 
 #include "Utilities/VizmoExceptions.h"
 
-<<<<<<< HEAD
-PolyhedronModel::PolyhedronModel(const string& _filename, double _mass, bool _isSurface)
-  : Model(_filename), m_filename(_filename), m_isSurface(_isSurface),
-  m_numVerts(0), m_solidID(-1), m_wiredID(-1), m_normalsID(-1), m_mass(_mass) {
-=======
 PolyhedronModel::PolyhedronModel(const string& _filename,
-    GMSPolyhedron::COMAdjust _comAdjust)
+    GMSPolyhedron::COMAdjust _comAdjust, double _mass)
   : Model(_filename), m_filename(_filename),
   m_numVerts(0), m_solidID(0), m_wiredID(0), m_normalsID(0),
-  m_comAdjust(_comAdjust) {
->>>>>>> 5712a716
+  m_comAdjust(_comAdjust), m_mass(_mass) {
     Build();
   }
 
