#include "PolyhedronModel.h"

#include <cmath>
#include <algorithm>
#include <numeric>

#include "ModelFactory.h"

#include "Utilities/VizmoExceptions.h"

PolyhedronModel::PolyhedronModel(const string& _filename, double _mass, bool _isSurface)
  : Model(_filename), m_filename(_filename), m_isSurface(_isSurface),
  m_numVerts(0), m_solidID(-1), m_wiredID(-1), m_normalsID(-1), m_mass(_mass) {
    Build();
  }

PolyhedronModel::PolyhedronModel(const PolyhedronModel& _p) : Model(_p),
  m_filename(_p.m_filename), m_isSurface(_p.m_isSurface) {
    Build();
  }

PolyhedronModel::~PolyhedronModel(){
  glDeleteLists(m_wiredID,1);
  glDeleteLists(m_solidID,1);
  glDeleteLists(m_normalsID,1);
}

void
PolyhedronModel::Build() {

  IModel* imodel = CreateModelLoader(m_filename, false);

  bool isObj = m_filename.substr(m_filename.rfind('.'),
      m_filename.length()) == ".obj" && !imodel->GetNormals().empty();

  if(!imodel)
    throw BuildException(WHERE, "File '" + m_filename + "' does not exist.");

  const PtVector& points = imodel->GetVertices();
  m_numVerts = points.size();

  //compute center of mass and radius
  COM(points);
  Radius(points);

  //build all rendering call lists
  vector<Vector3d> normals;
  ComputeNormals(imodel, normals);
  if(isObj) {
    BuildSolidObj(imodel);
    BuildNormalsObj(imodel);
  }
  else {
    BuildSolidBYU(imodel, normals);
    BuildNormalsBYU(imodel, normals);
  }
  BuildWired(imodel, normals);

  delete imodel;
}

void
PolyhedronModel::
DrawRender() {
  if(m_solidID == GLuint(-1) || m_renderMode == INVISIBLE_MODE)
    return;

  if(m_renderMode == SOLID_MODE){
    glEnable(GL_POLYGON_OFFSET_FILL);
    glPolygonOffset(2.0, 2.0);
    glEnable(GL_NORMALIZE);
    glCallList(m_solidID);
    glDisable(GL_NORMALIZE);
    glDisable(GL_POLYGON_OFFSET_FILL);
  }
  else
    glCallList(m_wiredID);
}

void
PolyhedronModel::
DrawSelect() {
  if(m_solidID == GLuint(-1) || m_renderMode == INVISIBLE_MODE)
    return;

  glCallList(m_solidID);
}

void
PolyhedronModel::
DrawSelected() {
  glCallList(m_wiredID);
}

void
PolyhedronModel::
DrawHaptics() {
  glCallList(m_solidID);
}

void
PolyhedronModel::
Print(ostream& _os) const {
  _os << m_filename << endl;
}

void
PolyhedronModel::
DrawNormals() {
  if(m_showNormals)
    glCallList(m_normalsID);
}

void
PolyhedronModel::
BuildSolidObj(IModel* _model) {
  m_solidID = glGenLists(1);
  glNewList(m_solidID, GL_COMPILE);

  glEnable(GL_LIGHTING);
  glPushMatrix();

  glTranslated(-m_com[0], -m_com[1], -m_com[2]);

  PtVector& points = _model->GetVertices();
  vector<Vector3d>& normals = _model->GetNormals();
  vector<Vector2d>& textures = _model->GetTextureCoords();
  const TriVector& triP = _model->GetTriP();
  const TriVector& triN = _model->GetTriN();
  const TriVector& triT = _model->GetTriT();

  //draw
  glBegin(GL_TRIANGLES);
  for(size_t i = 0; i < triP.size(); ++i) {
    for(size_t j = 0; j < 3; j++) {
      if(!textures.empty())
        glTexCoord2dv(textures[triT[i][j]]);
      glNormal3dv(normals[triN[i][j]]);
      glVertex3dv(points[triP[i][j]]);
    }
  }
  glEnd();

  glPopMatrix();
  glEndList();
}

//build models, given points and triangles
void
PolyhedronModel::
ComputeNormals(IModel* _model, vector<Vector3d>& _norms) {

  const PtVector& points = _model->GetVertices();
  const TriVector& tris = _model->GetTriP();

  _norms.clear();
  _norms.reserve(tris.size());
  for(auto& tri : tris) {
    Vector3d v1 = points[tri[1]] - points[tri[0]];
    Vector3d v2 = points[tri[2]] - points[tri[0]];
    _norms.emplace_back((v1%v2).normalize());
  }
}

void
PolyhedronModel::
BuildSolidBYU(IModel* _model, const vector<Vector3d>& _norms) {

  m_solidID = glGenLists(1);
  glNewList(m_solidID, GL_COMPILE);

  glEnable(GL_LIGHTING);
  glPushMatrix();

  glTranslated(-m_com[0], -m_com[1], -m_com[2]);

  const PtVector& points = _model->GetVertices();
  const TriVector& tris = _model->GetTriP();

  //draw
  glBegin(GL_TRIANGLES);
  typedef TriVector::const_iterator TRIT;
  for(TRIT trit = tris.begin(); trit != tris.end(); ++trit) {
    const Tri& tri = *trit;
    glNormal3dv(_norms[trit - tris.begin()]);
    for(int i=0; i < 3; i++)
      glVertex3dv(points[tri[i]]);
  }
  glEnd();

  glPopMatrix();
  glEndList();
}

void
PolyhedronModel::
BuildNormalsObj(IModel* _model) {
  m_normalsID = glGenLists(1);
  glNewList(m_normalsID, GL_COMPILE);

  glDisable(GL_LIGHTING);
  glMatrixMode(GL_MODELVIEW);
  glPushMatrix();

  glTranslated(-m_com[0], -m_com[1], -m_com[2]);

  PtVector& points = _model->GetVertices();
  vector<Vector3d>& normals = _model->GetNormals();
  const TriVector& triP = _model->GetTriP();
  const TriVector& triN = _model->GetTriN();

  //draw
  glColor3f(0, 1, 0);
  glLineWidth(2);
  glBegin(GL_LINES);
  for(size_t i = 0; i < triP.size(); ++i) {
    for(size_t j = 0; j < 3; ++j) {
      const Vector3d& norm = normals[triN[i][j]];
      Point3d start = points[triP[i][j]];
      Point3d end = start + norm.normalize();

      glVertex3dv(start);
      glVertex3dv(end);
    }
  }
  glEnd();

  glPointSize(4);
  glBegin(GL_POINTS);
  for(size_t i = 0; i < triP.size(); ++i) {
    for(size_t j = 0; j < 3; ++j) {
      const Vector3d& norm = normals[triN[i][j]];
      Point3d start = points[triP[i][j]];
      Point3d end = start + norm.normalize();

      glVertex3dv(end);
    }
  }
  glEnd();


  glPopMatrix();
  glEndList();
}

void
PolyhedronModel::
BuildNormalsBYU(IModel* _model, const vector<Vector3d>& _norms) {
  m_normalsID = glGenLists(1);
  glNewList(m_normalsID, GL_COMPILE);

  glDisable(GL_LIGHTING);
  glMatrixMode(GL_MODELVIEW);
  glPushMatrix();

  glTranslated(-m_com[0], -m_com[1], -m_com[2]);

  const PtVector& points = _model->GetVertices();
  const TriVector& tris = _model->GetTriP();

  //draw
  glColor3f(0, 1, 0);
  glLineWidth(2);
  glBegin(GL_LINES);
  typedef TriVector::const_iterator TRIT;
  for(TRIT trit = tris.begin(); trit != tris.end(); ++trit) {
    const Tri& tri = *trit;
    const Vector3d& norm = _norms[distance(tris.begin(), trit)];
    Point3d center = (points[tri[0]] + points[tri[1]] + points[tri[2]])/3;
    Point3d endp = center + norm.normalize();

    glVertex3dv(center);
    glVertex3dv(endp);
  }
  glEnd();

  glPointSize(4);
  glBegin(GL_POINTS);
  typedef TriVector::const_iterator TRIT;
  for(TRIT trit = tris.begin(); trit != tris.end(); ++trit) {
    const Tri& tri = *trit;
    const Vector3d& norm = _norms[distance(tris.begin(), trit)];
    Point3d center = (points[tri[0]] + points[tri[1]] + points[tri[2]])/3;
    Point3d endp = center + norm.normalize();

    glVertex3dv(endp);
  }
  glEnd();

  glPopMatrix();
  glEndList();
}

//compute the model graph for wire frame
void
PolyhedronModel::
BuildModelGraph(IModel* _model) {
  const PtVector& points = _model->GetVertices();
  const TriVector& tris = _model->GetTriP();

  //create nodes
  for(size_t i = 0; i < points.size(); ++i)
    m_modelGraph.add_vertex(i, i);

  //create edge from triangles
  for(size_t i = 0; i < tris.size(); ++i) {
    for(size_t j = 0; j < 3; ++j) {
      int a = tris[i][j];
      int b = tris[i][(j+1)%3];
      //see if edge (a, b) exists
      ModelGraph::vertex_iterator vit;
      ModelGraph::adj_edge_iterator eit;
      ModelGraph::edge_descriptor eid(a, b);
      bool found = m_modelGraph.find_edge(eid, vit, eit);

      if(found) //set the right triangle
        (*eit).property()[1] = i;
      else //add new edge and set left triangle
        m_modelGraph.add_edge(a, b, Vector<int, 2>(i, -1));
    }
  }
}

void
PolyhedronModel::
BuildWired(IModel* _model, const vector<Vector3d>& _norms) {

  //create model graph
  BuildModelGraph(_model);

  //build model
  m_wiredID = glGenLists(1);
  glNewList(m_wiredID, GL_COMPILE);

  glDisable(GL_LIGHTING);
  glMatrixMode(GL_MODELVIEW);
  glPushMatrix();

  glTranslated(-m_com[0], -m_com[1], -m_com[2]);

  const PtVector& points = _model->GetVertices();

  glBegin(GL_LINES);
  typedef ModelGraph::edge_iterator EIT;
  for(EIT eit = m_modelGraph.edges_begin();
      eit != m_modelGraph.edges_end(); ++eit) {

    int tril = (*eit).property()[0];
    int trir = (*eit).property()[1];

    if(tril == -1 || trir == -1 || 1-fabs(_norms[tril] * _norms[trir]) > 1e-3) {
      glVertex3dv(points[(*eit).source()]);
      glVertex3dv(points[(*eit).target()]);
    }
  }
  glEnd();

  glPopMatrix();
  glEndList();
}

void
PolyhedronModel::
COM(const PtVector& _points) {
  m_com = accumulate(_points.begin(), _points.end(), Point3d(0, 0, 0));
  m_com /= _points.size();
  if(m_isSurface)
    m_com[1] = 0;
}

<<<<<<< HEAD
void
PolyhedronModel::
Moment(const PtVector& _points, const TriVector& _tris) {
  float massPerTriangle = m_mass/_tris.size();
  for(const auto& tri : _tris) {

    Vector3d com = (_points[tri[0]] + _points[tri[1]] + _points[tri[2]])/3.0;
    Vector3d r = m_com - com;
    m_moment[0][0] += massPerTriangle * (r[1]*r[1] + r[2]*r[2]);
    m_moment[0][1] += massPerTriangle * -r[0] * r[1];
    m_moment[0][2] += massPerTriangle * -r[0] * r[2];
    m_moment[1][0] += massPerTriangle * -r[1] * r[0];
    m_moment[1][1] += massPerTriangle * (r[0]*r[0] + r[2]*r[2]);
    m_moment[1][2] += massPerTriangle * -r[1] * r[2];
    m_moment[2][0] += massPerTriangle * -r[0] * r[2];
    m_moment[2][1] += massPerTriangle * -r[1] * r[2];
    m_moment[2][2] += massPerTriangle * (r[0]*r[0] + r[1]*r[1]);
  }
  m_moment = inverse(m_moment);
}

//set m_radius to distance furthest point in _points to m_com
=======
>>>>>>> 6f4f3cf0
void
PolyhedronModel::
Radius(const PtVector& _points) {
  m_radius = 0;
  for(PtVector::const_iterator i = _points.begin(); i!=_points.end(); ++i) {
    double d = (*i - m_com).normsqr();
    if(d > m_radius)
      m_radius = d;
  }
  m_radius = sqrt(m_radius);
}
<|MERGE_RESOLUTION|>--- conflicted
+++ resolved
@@ -368,7 +368,6 @@
     m_com[1] = 0;
 }
 
-<<<<<<< HEAD
 void
 PolyhedronModel::
 Moment(const PtVector& _points, const TriVector& _tris) {
@@ -390,9 +389,6 @@
   m_moment = inverse(m_moment);
 }
 
-//set m_radius to distance furthest point in _points to m_com
-=======
->>>>>>> 6f4f3cf0
 void
 PolyhedronModel::
 Radius(const PtVector& _points) {
