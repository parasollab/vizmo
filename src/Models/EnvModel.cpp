#include "EnvModel.h"

#include <fstream>

#include "BodyModel.h"
#include "BoundingBoxModel.h"
#include "BoundingSphereModel.h"
#include "CfgModel.h"
#include "ConnectionModel.h"
#include "Utilities/VizmoExceptions.h"
#include "Utilities/IO.h"

EnvModel::EnvModel(const string& _filename) : LoadableModel("Environment"),
  m_containsSurfaces(false), m_radius(0), m_boundary(NULL) {

    SetFilename(_filename);
    size_t sl = _filename.rfind('/');
    SetModelDataDir(_filename.substr(0, sl == string::npos ? 0 : sl));

    ParseFile();
    Build();

    m_environment = new Environment();
    m_environment->Read(_filename);
    m_environment->ComputeResolution();
  }

EnvModel::~EnvModel() {
  delete m_boundary;
  typedef vector<MultiBodyModel*>::const_iterator MIT;
  for(MIT mit = m_multibodies.begin(); mit!=m_multibodies.end(); ++mit)
    delete *mit;
  typedef vector<RegionModel*>::const_iterator RIT;
  for(RIT rit = m_attractRegions.begin(); rit != m_attractRegions.end(); ++rit)
    delete *rit;
  for(RIT rit = m_avoidRegions.begin(); rit!=m_avoidRegions.end(); ++rit)
    delete *rit;
  for(RIT rit = m_nonCommitRegions.begin(); rit!=m_nonCommitRegions.end(); ++rit)
    delete *rit;
}

bool
EnvModel::IsNonCommitRegion(RegionModel* _r) const {
  return find(m_nonCommitRegions.begin(), m_nonCommitRegions.end(), _r)
    != m_nonCommitRegions.end();
}

void
EnvModel::ChangeRegionType(RegionModel* _r, bool _attract) {
  vector<RegionModel*>::iterator rit;
  rit = find(m_nonCommitRegions.begin(), m_nonCommitRegions.end(), _r);
  if(rit != m_nonCommitRegions.end()) {
    m_nonCommitRegions.erase(rit);
    if(_attract) {
      _r->SetColor(Color4(0, 1, 0, 0.5));
      m_attractRegions.push_back(_r);
    }
    else {
      _r->SetColor(Color4(0, 0, 0, 0.5));
      m_avoidRegions.push_back(_r);
    }
  }
}

void
EnvModel::DeleteRegion(RegionModel* _r) {
  vector<RegionModel*>::iterator rit;
  rit = find(m_attractRegions.begin(), m_attractRegions.end(), _r);
  if(rit != m_attractRegions.end()) {
    delete *rit;
    m_attractRegions.erase(rit);
  }
  else {
    rit = find(m_avoidRegions.begin(), m_avoidRegions.end(), _r);
    if(rit != m_avoidRegions.end()) {
      delete *rit;
      m_avoidRegions.erase(rit);
    }
    else {
      rit = find(m_nonCommitRegions.begin(), m_nonCommitRegions.end(), _r);
      if(rit != m_nonCommitRegions.end()) {
        delete *rit;
        m_nonCommitRegions.erase(rit);
      }
    }
  }
}

//////////Load Functions//////////
void
EnvModel::ParseFile(){

  if(!FileExists(GetFilename()))
    throw ParseException(WHERE, "'" + GetFilename() + "' does not exist");

  //Open file for reading data
  ifstream ifs(GetFilename().c_str());

  //Read boundary
  string b = ReadFieldString(ifs, WHERE,
      "Failed reading boundary tag.");

  if(b != "BOUNDARY")
    throw ParseException(WHERE,
        "Failed reading boundary tag ' " + b + " '.");

  ParseBoundary(ifs);

  //Read number of multibodies
  string mb = ReadFieldString(ifs, WHERE,
      "Failed reading Multibodies tag");

  if(mb != "MULTIBODIES")
    throw ParseException(WHERE,
        "Failed reading multibodies tag. Read " + mb + ".");

  size_t numMultiBodies = ReadField<size_t>(ifs, WHERE,
      "Failed reading number of Multibodies.");

  for(size_t i = 0; i < numMultiBodies && ifs; i++) {
    MultiBodyModel* m = new MultiBodyModel(this);
    m->ParseMultiBody(ifs, m_modelDataDir);
    m_multibodies.push_back(m);
  }
}

void
EnvModel::SetModelDataDir(const string _modelDataDir){
  m_modelDataDir = _modelDataDir;
  cout<<"- Geo Dir   : "<< m_modelDataDir << endl;
}

void
EnvModel::ParseBoundary(ifstream& _ifs) {
  string type = ReadFieldString(_ifs, WHERE, "Failed reading Boundary type.");

  if(type == "BOX")
    m_boundary = new BoundingBoxModel();
  else if(type == "SPHERE")
    m_boundary = new BoundingSphereModel();
  else
    throw ParseException(WHERE,
      "Failed reading boundary type '" + type + "'. Choices are BOX or SPHERE.");

  m_boundary->Parse(_ifs);
}

void
<<<<<<< HEAD
EnvModel::BuildRobotStructure(){

  m_dof = 0;
  int robotIndex = 0;
  for(size_t i = 0; i < m_multibodies.size(); i++){
    if(m_multibodies[i]->IsActive()){
      robotIndex = i;
      break;
    }
  }
  MultiBodyModel* robot = m_multibodies[robotIndex];
    //int fixedBodyCount = robot -> GetFixedBodyCount();
    //int freeBodyCount = robot->GetFreeBodyCount();
    //int numOfBodies = robot.m_numberOfBody;
  for(int i = 0; i < distance(robot->Begin(), robot->End()); i++)
    m_robotGraph.add_vertex(i);

  //Total amount of bodies in environment: free + fixed
  for (MultiBodyModel::BodyIter bit = robot->Begin(); bit!=robot->End(); ++bit)
    //For each body, find forward connections and connect them
    for(BodyModel::ConnectionIter cit = (*bit)->Begin(); cit!=(*bit)->End(); ++cit)
      m_robotGraph.add_edge(bit-robot->Begin(), (*cit)->GetNextIndex());

  //Robot ID typedef
  typedef RobotGraph::vertex_descriptor RID;
  vector<pair<size_t,RID> > ccs;
  stapl::vector_property_map<RobotGraph, size_t> cmap;

  //Initialize CC information
  get_cc_stats(m_robotGraph, cmap, ccs);
  for(size_t i = 0; i < ccs.size(); i++){
    cmap.reset();
    vector<RID> cc;
    //Find CCs, construct robot objects
    get_cc(m_robotGraph, cmap, ccs[i].second, cc);
    size_t baseIndx = -1;

    for(size_t j = 0; j < cc.size(); j++){
      size_t index = m_robotGraph.find_vertex(cc[j])->property();
      if((*(robot->Begin()+index))->IsBase()){
        baseIndx = index;
        break;
      }
    }

    if(baseIndx == size_t(-1))
      throw ParseException(WHERE, "Robot does not have base.");

    const BodyModel* base = *(robot->Begin() + baseIndx);
    Robot::Base bt = base->GetBase();
    Robot::BaseMovement bm = base->GetBaseMovement();
    if(bt == Robot::PLANAR){
      m_dof += 2;
      if(bm == Robot::ROTATIONAL){
        m_dof += 1;
      }
    }
    else if(bt == Robot::VOLUMETRIC){
      m_dof += 3;
      if(bm == Robot::ROTATIONAL){
        m_dof += 3;
      }
    }

    Robot::JointMap jm;
    for(size_t j = 0; j<cc.size(); j++){
      size_t index = m_robotGraph.find_vertex(cc[j])->property();
      typedef Robot::JointMap::const_iterator MIT;
      for(MIT mit = robot->GetJointMap().begin(); mit!=robot->GetJointMap().end(); mit++){
        if((*mit)->GetPreviousIndex() == index){
          jm.push_back(*mit);
          if((*mit)->GetJointType() == ConnectionModel::REVOLUTE ||
              (*mit)->GetJointType() == ConnectionModel::SMAJOINT){
            m_dof += 1;
          }
          else if((*mit)->GetJointType() == ConnectionModel::SPHERICAL){
            m_dof += 2;
          }
        }
      }
    }

    m_robots.push_back(Robot(bt, bm, jm, baseIndx));
  }
}

//////////Display functions//////////
void
EnvModel::BuildModels(){

=======
EnvModel::Build(){
>>>>>>> aa1ef337
  //Build boundary model
  if(!m_boundary)
    throw BuildException(WHERE, "Boundary is NULL");
  m_boundary->Build();

  //Build each
  MultiBodyModel::ClearDOFInfo();
  typedef vector<MultiBodyModel*>::const_iterator MIT;
  for(MIT mit = m_multibodies.begin(); mit!=m_multibodies.end(); ++mit) {
    (*mit)->Build();
    m_dof += (*mit)->GetDOF();
    m_centerOfMass += (*mit)->GetCOM();
  }

  m_centerOfMass /= m_multibodies.size();

  //Compute radius
  for(MIT mit = m_multibodies.begin(); mit!=m_multibodies.end(); ++mit) {
    double dist = ((*mit)->GetCOM() - m_centerOfMass).norm() + (*mit)->GetRadius();
    if(m_radius < dist)
      m_radius = dist;
  }
}

void
EnvModel::Select(GLuint* _index, vector<Model*>& _sel){
  size_t numMBs = m_multibodies.size();
  size_t numAttractRegions = m_attractRegions.size();
  size_t numAvoidRegions = m_avoidRegions.size();
  size_t numNonCommitRegions = m_nonCommitRegions.size();
  //unselect old one
  if(!_index || *_index > numMBs + numAttractRegions + numAvoidRegions + numNonCommitRegions) //input error
    return;
  else if(*_index == numMBs + numAttractRegions + numAvoidRegions + numNonCommitRegions)
    m_boundary->Select(_index+1, _sel);
  else if(*_index < numMBs)
    m_multibodies[*_index]->Select(_index+1, _sel);
  else if(*_index < numMBs + numAttractRegions)
    m_attractRegions[*_index - numMBs]->Select(_index+1, _sel);
  else if(*_index < numMBs + numAttractRegions + numAvoidRegions)
    m_avoidRegions[*_index - numMBs - numAttractRegions]->Select(_index+1, _sel);
  else
    m_nonCommitRegions[*_index - numMBs - numAttractRegions - numAvoidRegions]->Select(_index+1, _sel);
}

void
EnvModel::DrawRender() {
  size_t numMBs = m_multibodies.size();
  size_t numAttractRegions = m_attractRegions.size();
  size_t numAvoidRegions = m_avoidRegions.size();
  size_t numNonCommitRegions = m_nonCommitRegions.size();

  m_boundary->DrawRender();

  glLineWidth(1);
  for(size_t i = 0; i < numMBs; ++i)
    if(!m_multibodies[i]->IsActive())
      m_multibodies[i]->DrawRender();

  glEnable(GL_BLEND);
  glDepthMask(GL_FALSE);
  for(size_t i = 0; i < numAttractRegions; ++i)
    m_attractRegions[i]->DrawRender();
  for(size_t i = 0; i < numAvoidRegions; ++i)
    m_avoidRegions[i]->DrawRender();
  for(size_t i = 0; i < numNonCommitRegions; ++i)
    m_nonCommitRegions[i]->DrawRender();
  glDepthMask(GL_TRUE);
  glDisable(GL_BLEND);
}

void
EnvModel::DrawSelect() {
  size_t numMBs = m_multibodies.size();
  size_t numAttractRegions = m_attractRegions.size();
  size_t numAvoidRegions = m_avoidRegions.size();
  size_t numNonCommitRegions = m_nonCommitRegions.size();

  glPushName(numMBs + numAttractRegions + numAvoidRegions + numNonCommitRegions);
  m_boundary->DrawSelect();
  glPopName();

  glLineWidth(1);
  for(size_t i = 0; i < numMBs; ++i){
    if(!m_multibodies[i]->IsActive()){
      glPushName(i);
      m_multibodies[i]->DrawSelect();
      glPopName();
    }
  }

  glEnable(GL_BLEND);
  glDepthMask(GL_FALSE);
  for(size_t i = 0; i < numAttractRegions; ++i) {
    glPushName(numMBs + i);
    m_attractRegions[i]->DrawSelect();
    glPopName();
  }
  for(size_t i = 0; i < numAvoidRegions; ++i) {
    glPushName(numMBs + numAttractRegions + i);
    m_avoidRegions[i]->DrawSelect();
    glPopName();
  }
  for(size_t i = 0; i < numNonCommitRegions; ++i) {
    glPushName(numMBs + numAttractRegions + numAvoidRegions + i);
    m_nonCommitRegions[i]->DrawSelect();
    glPopName();
  }
  glDepthMask(GL_TRUE);
  glDisable(GL_BLEND);
}

void
EnvModel::Print(ostream& _os) const {
  _os << Name() << ": " << GetFilename() << endl
    << m_multibodies.size() << " multibodies" << endl;
}

void
EnvModel::ChangeColor(){
  int numMBs = m_multibodies.size();
  for(int i = 0; i < numMBs; i++)
    m_multibodies[i]->SetColor(Color4(drand48(), drand48(), drand48(), 1));
}

void
EnvModel::SetSelectable(bool _s){
  m_selectable = _s;
  typedef vector<MultiBodyModel*>::iterator MIT;
  for(MIT i = m_multibodies.begin(); i != m_multibodies.end(); ++i)
    (*i)->SetSelectable(_s);
  m_boundary->SetSelectable(_s);
}

void
EnvModel::GetChildren(list<Model*>& _models){
  typedef vector<MultiBodyModel*>::iterator MIT;
  for(MIT i = m_multibodies.begin(); i != m_multibodies.end(); ++i)
    if(!(*i)->IsActive())
      _models.push_back(*i);
  typedef vector<RegionModel*>::iterator RIT;
  for(RIT i = m_attractRegions.begin(); i != m_attractRegions.end(); ++i)
    _models.push_back(*i);
  for(RIT i = m_avoidRegions.begin(); i != m_avoidRegions.end(); ++i)
    _models.push_back(*i);
  for(RIT i = m_nonCommitRegions.begin(); i != m_nonCommitRegions.end(); ++i)
    _models.push_back(*i);
  _models.push_back(m_boundary);
}

void
EnvModel::DeleteMBModel(MultiBodyModel* _mbl){
  vector<MultiBodyModel*>::iterator mbit;
  for(mbit = m_multibodies.begin(); mbit != m_multibodies.end(); mbit++){
    if((*mbit) == _mbl){
      m_multibodies.erase(mbit);
      break;
    }
  }
}

void
EnvModel::AddMBModel(MultiBodyModel* _m){
  _m->Build();
  m_multibodies.push_back(_m);
}

bool
EnvModel::SaveFile(const char* _filename){
  ofstream envFile(_filename);
  if(!envFile.is_open()){
    cout<<"Couldn't open the file"<<endl;
    return false;
  }
  envFile<<"Boundary " << *m_boundary;
  envFile<<"\n\n";
  int numMBs = m_multibodies.size();
  envFile<<"Multibodies\n"<<numMBs<<"\n\n";
  vector<MultiBodyModel*> saveMB = GetMultiBodies();
  reverse(saveMB.begin(), saveMB.end());
  while(!saveMB.empty()){
    if(saveMB.back()->IsActive())
      envFile<<"Active\n";
    else if(saveMB.back()->IsSurface())
      envFile<<"Surface\n";
    else
      envFile<<"Passive\n";
    int nB = saveMB.back()->GetNbBodies();
    if(nB!= 0){
      if(saveMB.back()->IsActive())
        envFile<<nB<<endl;
      vector<BodyModel*> bodies = saveMB.back()->GetBodies();
      reverse(bodies.begin(),bodies.end());
      envFile<<"#VIZMO_COLOR"<<" "<<bodies.back()->GetColor()[0]
                             <<" "<<bodies.back()->GetColor()[1]
                             <<" "<<bodies.back()->GetColor()[2]<<endl;
      if(saveMB.back()->IsActive()){
        int nbJoints = 0;
        vector<ConnectionModel*> joints = saveMB.back()->GetJoints();
        reverse(joints.begin(),joints.end());
        while(!bodies.empty()){
          envFile<<bodies.back()->GetFilename()<<" ";
          if(bodies.back()->IsBaseVolumetric()||bodies.back()->IsBasePlanar()){
            string baseMovement = "Translational";
            if (bodies.back()->IsBaseRotational())
              baseMovement = "Rotational";
            if(bodies.back()->IsBaseVolumetric())
              envFile<<"Volumetric "<<baseMovement<<endl;
            else
              envFile<<"Planar "<<baseMovement<<endl;
          }
          else if(bodies.back()->IsBaseFixed()){
            envFile<<"Fixed ";
            ostringstream transform;
            transform<<bodies.back()->GetTransform();
            envFile<<SetTransformRight(transform.str())<<endl;
          }
          else{
            envFile<<"Joint"<<endl;
            nbJoints++;
          }
          bodies.pop_back();
        }
        envFile<<"Connections"<<endl<<nbJoints<<endl;
        if(nbJoints!=0){
          while(!joints.empty()){
            pair<double, double> jointLimits[2] = joints.back()->GetJointLimits();
            ostringstream limits;
            string jointType = "NonActuated ";
            if(joints.back()->IsSpherical()){
              jointType = "Spherical ";
              limits<<jointLimits[0].first<<":"<<jointLimits[0].second<<" "
                    <<jointLimits[1].first<<":"<<jointLimits[1].second;
            }
            else if(joints.back()->IsRevolute()){
              jointType = "Revolute ";
              limits<<jointLimits[0].first<<":"<<jointLimits[0].second<<" ";
            }
            envFile<<joints.back()->GetPreviousIndex()<<" "
                     <<joints.back()->GetNextIndex()<<"  "
                     <<jointType<<limits.str()<<endl;
            ostringstream transform;
            transform<<joints.back()->TransformToDHFrame();
            envFile<<SetTransformRight(transform.str())<<"   ";
            envFile<<joints.back()->GetAlpha()<<" "
                     <<joints.back()->GetA()<<" "<<joints.back()->GetD()<<" "
                     <<joints.back()->GetTheta()<<"   ";
            ostringstream transform2;
            transform2<<joints.back()->TransformToBody2();
            envFile<<SetTransformRight(transform2.str())<<endl;
            joints.pop_back();
          }
        }
      }
      else{
        envFile<<bodies.back()->GetFilename()<<"  ";
        ostringstream transform;
        transform<<bodies.back()->GetTransform();
        envFile<<SetTransformRight(transform.str())<<endl;
      }
    }
    envFile<<endl;
    saveMB.pop_back();
  }
  envFile.close();
  return true;
}


string
EnvModel::SetTransformRight(string _transformString){
  stringstream transform;
  istringstream splitTransform(_transformString);
  string splittedTransform[6]={"","","","","",""};
  int j=0;
  do{
    splitTransform>>splittedTransform[j];
    j++;
  }while(splitTransform);
  string temp;
  temp=splittedTransform[3];
  splittedTransform[3]=splittedTransform[5];
  splittedTransform[5]=temp;
  for(int i=0; i<6; i++)
    transform<<splittedTransform[i]<<" ";
  return transform.str();
}<|MERGE_RESOLUTION|>--- conflicted
+++ resolved
@@ -146,100 +146,7 @@
 }
 
 void
-<<<<<<< HEAD
-EnvModel::BuildRobotStructure(){
-
-  m_dof = 0;
-  int robotIndex = 0;
-  for(size_t i = 0; i < m_multibodies.size(); i++){
-    if(m_multibodies[i]->IsActive()){
-      robotIndex = i;
-      break;
-    }
-  }
-  MultiBodyModel* robot = m_multibodies[robotIndex];
-    //int fixedBodyCount = robot -> GetFixedBodyCount();
-    //int freeBodyCount = robot->GetFreeBodyCount();
-    //int numOfBodies = robot.m_numberOfBody;
-  for(int i = 0; i < distance(robot->Begin(), robot->End()); i++)
-    m_robotGraph.add_vertex(i);
-
-  //Total amount of bodies in environment: free + fixed
-  for (MultiBodyModel::BodyIter bit = robot->Begin(); bit!=robot->End(); ++bit)
-    //For each body, find forward connections and connect them
-    for(BodyModel::ConnectionIter cit = (*bit)->Begin(); cit!=(*bit)->End(); ++cit)
-      m_robotGraph.add_edge(bit-robot->Begin(), (*cit)->GetNextIndex());
-
-  //Robot ID typedef
-  typedef RobotGraph::vertex_descriptor RID;
-  vector<pair<size_t,RID> > ccs;
-  stapl::vector_property_map<RobotGraph, size_t> cmap;
-
-  //Initialize CC information
-  get_cc_stats(m_robotGraph, cmap, ccs);
-  for(size_t i = 0; i < ccs.size(); i++){
-    cmap.reset();
-    vector<RID> cc;
-    //Find CCs, construct robot objects
-    get_cc(m_robotGraph, cmap, ccs[i].second, cc);
-    size_t baseIndx = -1;
-
-    for(size_t j = 0; j < cc.size(); j++){
-      size_t index = m_robotGraph.find_vertex(cc[j])->property();
-      if((*(robot->Begin()+index))->IsBase()){
-        baseIndx = index;
-        break;
-      }
-    }
-
-    if(baseIndx == size_t(-1))
-      throw ParseException(WHERE, "Robot does not have base.");
-
-    const BodyModel* base = *(robot->Begin() + baseIndx);
-    Robot::Base bt = base->GetBase();
-    Robot::BaseMovement bm = base->GetBaseMovement();
-    if(bt == Robot::PLANAR){
-      m_dof += 2;
-      if(bm == Robot::ROTATIONAL){
-        m_dof += 1;
-      }
-    }
-    else if(bt == Robot::VOLUMETRIC){
-      m_dof += 3;
-      if(bm == Robot::ROTATIONAL){
-        m_dof += 3;
-      }
-    }
-
-    Robot::JointMap jm;
-    for(size_t j = 0; j<cc.size(); j++){
-      size_t index = m_robotGraph.find_vertex(cc[j])->property();
-      typedef Robot::JointMap::const_iterator MIT;
-      for(MIT mit = robot->GetJointMap().begin(); mit!=robot->GetJointMap().end(); mit++){
-        if((*mit)->GetPreviousIndex() == index){
-          jm.push_back(*mit);
-          if((*mit)->GetJointType() == ConnectionModel::REVOLUTE ||
-              (*mit)->GetJointType() == ConnectionModel::SMAJOINT){
-            m_dof += 1;
-          }
-          else if((*mit)->GetJointType() == ConnectionModel::SPHERICAL){
-            m_dof += 2;
-          }
-        }
-      }
-    }
-
-    m_robots.push_back(Robot(bt, bm, jm, baseIndx));
-  }
-}
-
-//////////Display functions//////////
-void
-EnvModel::BuildModels(){
-
-=======
 EnvModel::Build(){
->>>>>>> aa1ef337
   //Build boundary model
   if(!m_boundary)
     throw BuildException(WHERE, "Boundary is NULL");
