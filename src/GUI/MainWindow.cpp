#include "MainWindow.h"

#include "AnimationWidget.h"
#include "FileListDialog.h"
#include "GLWidget.h"
#include "MainMenu.h"
#include "ModelSelectionWidget.h"
#include "OptionsBase.h"
#include "PlanningOptions.h"
#include "TextWidget.h"
#include "ToolTabOptions.h"
#include "ToolTabWidget.h"
#include "Models/Vizmo.h"

#include "Icons/Vizmo.xpm"

//Define singleton
MainWindow* window;
MainWindow*& GetMainWindow() {return window;}

MainWindow::
<<<<<<< HEAD
MainWindow(QWidget* _parent) : QMainWindow(_parent), m_vizmoInit(false) {
  setMinimumSize(0, 0);//960, 700 Original window size
  setWindowTitle("Vizmo++");
  m_gl = NULL;
  m_animationWidget = NULL;
  m_setQS = false;
  m_setQG = false;
  m_command = "";
  m_mainMenu = NULL;
  m_textWidget = NULL;
  m_modelSelectionWidget = NULL;
  m_toolTabWidget = NULL;
  m_dialogDock = NULL;
}
=======
MainWindow(const vector<string>& _filenames, QWidget* _parent) :
  QMainWindow(_parent), m_args(_filenames), m_vizmoInit(false) {
    setMinimumSize(960, 700);
    setWindowTitle("Vizmo++");
    m_gl = NULL;
    m_animationWidget = NULL;
    m_setQS = false;
    m_setQG = false;
    m_command = "";
    m_mainMenu = NULL;
    m_textWidget = NULL;
    m_modelSelectionWidget = NULL;
    m_toolTabWidget = NULL;
    m_dialogDock = NULL;
    QTimer::singleShot(0, this, SLOT(InitVizmo()));
  }
>>>>>>> 30ffbe36

bool
MainWindow::
Init() {
  this->setWindowIcon(QPixmap(vizmoIcon));

  //Create Model
  if((m_gl = new GLWidget(this)) == NULL)
    return false;

  // Create Other GUI
  CreateGUI();
  SetUpLayout();
  statusBar()->showMessage("Ready");
  return true;
}

bool
MainWindow::
InitVizmo() {
  if(m_vizmoInit)
    return true;

  m_vizmoInit=true;

  if(m_args.empty())
    return true; //nothing to init...

  //Here we use the first argument, but in the future
  //we should use all of them to load files.
  FileListDialog flDialog(m_args, this);

  if(flDialog.exec() != QDialog::Accepted)
    return false;

  if(!GetVizmo().InitModels())
    return false;

  resize(width(),height());
  m_args.clear();
  m_gl->ResetCamera();
  #ifdef USE_SPACEMOUSE
  m_gl->ResetCursor();
  #endif
  //reset guis
  m_animationWidget->Reset();
  m_modelSelectionWidget->ResetLists();
  m_mainMenu->CallReset();

  return true;
}

void
MainWindow::
closeEvent(QCloseEvent* _event) {
  /// Executes clean-up prior to closing the application.
  static_cast<PlanningOptions*>(m_mainMenu->m_planningOptions)->HaltMPThread();
  GetVizmo().Clean();
  QMainWindow::closeEvent(_event);
}

void
MainWindow::
CreateGUI() {
  m_animationWidget = new AnimationWidget("Animation", this);
  m_modelSelectionWidget = new ModelSelectionWidget(m_gl, this);
  m_mainMenu = new MainMenu(this);  //also creates the toolbars
  m_textWidget = new TextWidget(this);
  m_toolTabWidget = new ToolTabWidget(this); //depends on main menu
  m_mainMenu->ConfigureToolTabMenu(); //initialize the tool tab menu
  m_dialogDock = new QDockWidget(this);

  // Set up timer to redraw and refresh GUI
  m_timer = new QTimer(this);
  connect(m_timer, SIGNAL(timeout()), m_gl, SLOT(updateGL()));
  m_timer->start(33);

  connect(m_modelSelectionWidget, SIGNAL(UpdateTextWidget()),
      m_textWidget, SLOT(SetText()));
  connect(m_gl, SIGNAL(selectByLMB()), m_modelSelectionWidget, SLOT(Select()));
  connect(m_gl, SIGNAL(clickByLMB()), m_modelSelectionWidget, SLOT(Select()));
  connect(m_gl, SIGNAL(clickByLMB()), m_textWidget, SLOT(SetText()));
  connect(m_gl, SIGNAL(selectByLMB()), m_textWidget, SLOT(SetText()));
  connect(this, SIGNAL(Alert(QString)), this, SLOT(ShowAlert(QString)));
}

void
MainWindow::
SetUpLayout() {
  QWidget* layoutWidget = new QWidget(this);
  QGridLayout* layout = new QGridLayout();
  layoutWidget->setLayout(layout); //Set this before actual layout specifications

  //The toolbars.
  //The allTogether toolbar holds them all together when window is expanded
  QToolBar* allTogether = new QToolBar(this);
  allTogether->addWidget(m_mainMenu->m_fileOptions->GetToolbar());
  allTogether->addWidget(m_mainMenu->m_captureOptions->GetToolbar());
  allTogether->addWidget(m_animationWidget);
  allTogether->addWidget(m_mainMenu->m_help->GetToolbar());

  //The menubar and main toolbar
  QDockWidget* topDock = new QDockWidget();
  topDock->layout()->setMenuBar(m_mainMenu->m_menuBar);
  topDock->setWidget(allTogether);
  topDock->setFeatures(QDockWidget::NoDockWidgetFeatures);
  addDockWidget(Qt::TopDockWidgetArea, topDock);

  //Invisible row prevents top dock from messing up gl scene
  layout->setRowMinimumHeight(1, 10);

  //The GL Scene
  layout->addWidget(m_gl, 2, 2, 8, 32);
  layout->setRowStretch(2, 3);  //Fill as much vertical space as possible
  layout->setRowStretch(3, 3);
  layout->setRowStretch(4, 3);
  for(int i = 2; i <= 32; i++)
    layout->setColumnStretch(i, 2); //...also helps GL scene expand better

  //The model selection tree
  layout->addWidget(m_modelSelectionWidget, 2, 1, 2, 1);

  //The tool tab
  layout->addWidget(m_toolTabWidget, 4, 1, 7, 1);

  //The text display area
  layout->addWidget(m_textWidget, 10, 2, 1, 32);

  //The dialog dock. All dialogs built to width 200.
  QTabWidget* dialogTab = new QTabWidget(m_dialogDock);
  dialogTab->setFixedWidth(205);
  m_dialogDock->setFixedWidth(205);
  m_dialogDock->setWidget(dialogTab);
  m_dialogDock->setVisible(false);
  addDockWidget(Qt::RightDockWidgetArea, m_dialogDock);

  //Finally, set layout onto MainWin
  setCentralWidget(layoutWidget);
}

void
MainWindow::
keyPressEvent(QKeyEvent* _e) {
  /// Currently, the only available command is \c esc, which terminates the
  /// application.
  switch(_e->key()){
    case Qt::Key_Escape: qApp->quit();
  }
}

void
MainWindow::
HideDialogDock() {
  /// This slot must be connected to a QDialog. If the dialog to be hidden is
  /// the only visible dialog, the dock will be hidden as well.
  QDialog* dialog = static_cast<QDialog*>(sender());
  QTabWidget* tabs = static_cast<QTabWidget*>(m_dialogDock->widget());
  int index = tabs->indexOf(dialog);
  tabs->removeTab(index);
  if(tabs->count() == 0)
    m_dialogDock->hide();
}

void
MainWindow::
ShowDialog(QDialog* _dialog) {
  connect(_dialog, SIGNAL(finished(int)), this, SLOT(HideDialogDock()));
  QTabWidget* tabs = static_cast<QTabWidget*>(m_dialogDock->widget());
  tabs->addTab(_dialog, _dialog->windowTitle());
  tabs->setCurrentWidget(_dialog);
  if(!m_dialogDock->isVisible())
    m_dialogDock->show();
  _dialog->show();
}

void
MainWindow::
ResetDialogs() {
  QTabWidget* tabs = static_cast<QTabWidget*>(m_dialogDock->widget());
  while(tabs->count() > 0)
    tabs->currentWidget()->close();
  m_dialogDock->hide();
}

void
MainWindow::
AlertUser(string _s) {
  /// This method emits a signal to MainWindow::ShowAlert, which actually
  /// displays the pop-up. This implementation allows clients to request a
  /// pop-up from outside the GUI thread.
  emit Alert(QString(_s.c_str()));
}

void
MainWindow::
ShowAlert(QString _s) {
  QMessageBox m(this);
  m.setText(_s);
  m.exec();
}<|MERGE_RESOLUTION|>--- conflicted
+++ resolved
@@ -19,22 +19,6 @@
 MainWindow*& GetMainWindow() {return window;}
 
 MainWindow::
-<<<<<<< HEAD
-MainWindow(QWidget* _parent) : QMainWindow(_parent), m_vizmoInit(false) {
-  setMinimumSize(0, 0);//960, 700 Original window size
-  setWindowTitle("Vizmo++");
-  m_gl = NULL;
-  m_animationWidget = NULL;
-  m_setQS = false;
-  m_setQG = false;
-  m_command = "";
-  m_mainMenu = NULL;
-  m_textWidget = NULL;
-  m_modelSelectionWidget = NULL;
-  m_toolTabWidget = NULL;
-  m_dialogDock = NULL;
-}
-=======
 MainWindow(const vector<string>& _filenames, QWidget* _parent) :
   QMainWindow(_parent), m_args(_filenames), m_vizmoInit(false) {
     setMinimumSize(960, 700);
@@ -51,7 +35,6 @@
     m_dialogDock = NULL;
     QTimer::singleShot(0, this, SLOT(InitVizmo()));
   }
->>>>>>> 30ffbe36
 
 bool
 MainWindow::
