#ifndef PLANNING_OPTIONS_H_
#define PLANNING_OPTIONS_H_

#include "OptionsBase.h"
#include "Models/EnvModel.h"

////////////////////////////////////////////////////////////////////////////////
/// \brief This class provides access to the user-guided planning tools.
////////////////////////////////////////////////////////////////////////////////
class PlanningOptions : public OptionsBase {

  Q_OBJECT

  public:

    typedef EnvModel::RegionModelPtr RegionModelPtr;

    PlanningOptions(QWidget* _parent);
    ~PlanningOptions();

    //planning thread access
    QThread* GetMPThread() {return m_thread ? m_thread : NULL;}
    void HaltMPThread(); ///< Deletes the current mapping thread if one exists.

<<<<<<< HEAD
    void ResetRegionTimer() {m_regionsStarted = false;}
    void StartRegionTimer();
=======
    void StartPreInputTimer();
>>>>>>> 51ce1ab4

  private slots:

    //Region functions
    void AddRegionSphere();   ///< Add a new sphere region to the workspace.
    void AddRegionBox();      ///< Add a new box region to the workspace.
    void PlaceCfg();          ///< Place any cfgs that will be used in the planer
    void SaveCfg();           ///< Saves any cfgs placed in environment
    void LoadCfg();           ///< Loads cfgs and places them in the roadmap
    void DuplicateRegion();   ///< Create a noncommit copy of the selected region.
    void DeleteRegion();      ///< Delete the selected region.
    void MakeRegionAttract(); ///< Set the selected region to attract.
    void MakeRegionAvoid();   ///< Set the selected region to avoid.
    ////////////////////////////////////////////////////////////////////////////
    /// \brief Change the type of the currently selected non-commit region to
    /// \a attract or \a avoid.
    /// \param[in] _attract Indicates \a attract (\c true) or \a avoid (\c false).
    void ChangeRegionType(bool _attract);
    void SaveRegion();        ///< Save all regions to a file.
    void LoadRegion();        ///< Load one or more regions from a file.

    //User Path functions
    void AddUserPath();       ///< Create a user path.
    void DeleteUserPath();    ///< Delete the selected user path.
    void PrintUserPath();     ///< Output the selected user path to a file.
    void HapticPathCapture(); ///< Build a user path from the haptic cursor.
    void CameraPathCapture(); ///< Build a user path from the camera position.
    void SavePath();          ///< Saves and user paths specified
    void LoadPath();          ///< Loads a set of user specified paths


    //Common planning functions
    void MapEnvironment();    ///< Start a mapping thread to run an MPStrategy.
    void ThreadDone();        ///< Clean-up after mapping thread finishes.

  private:

    //gui management
    void CreateActions();
    void SetUpSubmenu();
    void SetUpToolTab();
    void Reset();
    void SetHelpTips();

    //region helpers
    ///////////////////////////////////////////////////////////////////////////
    /// \brief Choose the sampler to use for the currently selected region.
    void ChooseSamplerStrategy();
    ///////////////////////////////////////////////////////////////////////////
    /// \brief Test that only a single region is selected. Alert the user if
    /// the test fails.
    /// \return A \c bool indicating whether the test passed.
    bool SingleRegionSelected();

    bool m_userInputStarted;       ///< Tracks whether user input timer is running.
    QThread* m_thread;             ///< Points to the current mapping thread.
    QMenu* m_addRegionMenu;        ///< Menu for adding new regions.
    QMenu* m_regionPropertiesMenu; ///< Menu for modifying regions.
    QMenu* m_pathsMenu;            ///< Menu for working with user paths.
};


////////////////////////////////////////////////////////////////////////////////
/// \brief This class launches interactive strategies.
////////////////////////////////////////////////////////////////////////////////
class MapEnvironmentWorker : public QObject {

  Q_OBJECT

  public:

    MapEnvironmentWorker(string _strategyLabel);

  public slots:

    void Solve();           ///< Executes the desired strategy.

  signals:

    void Finished();        ///< Indicates that the strategy has halted.

  private:

    string m_strategyLabel; ///< The label of the strategy to execute.

};

#endif<|MERGE_RESOLUTION|>--- conflicted
+++ resolved
@@ -22,12 +22,7 @@
     QThread* GetMPThread() {return m_thread ? m_thread : NULL;}
     void HaltMPThread(); ///< Deletes the current mapping thread if one exists.
 
-<<<<<<< HEAD
-    void ResetRegionTimer() {m_regionsStarted = false;}
-    void StartRegionTimer();
-=======
     void StartPreInputTimer();
->>>>>>> 51ce1ab4
 
   private slots:
 
