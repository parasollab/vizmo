--- conflicted
+++ resolved
@@ -324,17 +324,10 @@
 
 void
 PlanningOptions::
-<<<<<<< HEAD
-StartRegionTimer() {
-  if(!m_regionsStarted) {
-    GetVizmo().StartClock("Pre-regions");
-    m_regionsStarted = true;
-=======
 StartPreInputTimer() {
   if(!m_userInputStarted) {
     GetVizmo().StartClock("Pre-input");
     m_userInputStarted = true;
->>>>>>> 51ce1ab4
   }
 }
 
@@ -344,11 +337,7 @@
   /// Automatically determines whether a 2D or 3D box is needed by checking
   /// whether the robot is planar. Additionally, the pre-regions timer will be
   /// started if it has not been already.
-<<<<<<< HEAD
-  StartRegionTimer();
-=======
   StartPreInputTimer();
->>>>>>> 51ce1ab4
 
   // Create new box region
   RegionModelPtr r;
@@ -377,11 +366,7 @@
   /// Automatically determines whether a 2D or 3D sphere is needed by checking
   /// whether the robot is planar. Additionally, the pre-regions timer will be
   /// started if it has not been already.
-<<<<<<< HEAD
-  StartRegionTimer();
-=======
   StartPreInputTimer();
->>>>>>> 51ce1ab4
 
   // Create new sphere region
   RegionModelPtr r;
@@ -566,11 +551,8 @@
     QFileInfo fi(fn);
     GetMainWindow()->SetLastDir(fi.absolutePath());
   }
-<<<<<<< HEAD
-=======
   else
     GetMainWindow()->statusBar()->showMessage("Saving aborted", 2000);
->>>>>>> 51ce1ab4
 }
 
 void
