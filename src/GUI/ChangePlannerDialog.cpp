--- conflicted
+++ resolved
@@ -8,55 +8,6 @@
 ChangePlannerDialog(MainWindow* _mainWindow) : QDialog(_mainWindow),
   m_radioGroup(NULL) {
 
-<<<<<<< HEAD
-  //initialize dialog values
-  setWindowTitle("Strategy Selections");
-
-  //construct objects
-  QDialogButtonBox* okCancel = new QDialogButtonBox(this);
-  QRadioButton* regionStrategyButton = new QRadioButton("RegionStrategy", this);
-  QRadioButton* pathStrategyButton = new QRadioButton("PathStrategy", this);
-  QRadioButton* irrtStrategyButton = new QRadioButton("IRRT", this);
-  QRadioButton* regionRRTButton = new QRadioButton("RegionRRT", this);
-  QRadioButton* sparkRegionButton = new QRadioButton("SparkRegion", this);
-  QRadioButton* cfgOracleButton = new QRadioButton("CfgOracle", this);
-  QRadioButton* regionOracleButton = new QRadioButton("RegionOracle", this);
-  QRadioButton* pathOracleButton = new QRadioButton("PathOracle", this);
-
-  m_radioGroup = new QButtonGroup;
-  m_radioGroup->setExclusive(true);
-  m_radioGroup->addButton(regionStrategyButton);
-  m_radioGroup->addButton(pathStrategyButton);
-  m_radioGroup->addButton(irrtStrategyButton);
-  m_radioGroup->addButton(regionRRTButton);
-  m_radioGroup->addButton(sparkRegionButton);
-  m_radioGroup->addButton(cfgOracleButton);
-  m_radioGroup->addButton(regionOracleButton);
-  m_radioGroup->addButton(pathOracleButton);
-
-  //make default selection
-  regionStrategyButton->setChecked(true);
-
-  //add standard ok and cancel buttons
-  okCancel->setStandardButtons(QDialogButtonBox::Ok | QDialogButtonBox::Cancel);
-
-  connect(okCancel, SIGNAL(accepted()), this, SLOT(accept()));
-  connect(okCancel, SIGNAL(rejected()), this, SLOT(close()));
-
-  QVBoxLayout* layout = new QVBoxLayout;
-  setLayout(layout);
-
-  layout->addWidget(regionStrategyButton);
-  layout->addWidget(pathStrategyButton);
-  layout->addWidget(irrtStrategyButton);
-  layout->addWidget(regionRRTButton);
-  layout->addWidget(sparkRegionButton);
-  layout->addWidget(cfgOracleButton);
-  layout->addWidget(regionOracleButton);
-  layout->addWidget(pathOracleButton);
-  layout->addWidget(okCancel);
-}
-=======
     //initialize dialog values
     setWindowTitle("Strategy Selections");
 
@@ -83,7 +34,6 @@
     connect(okCancel, SIGNAL(accepted()), this, SLOT(accept()));
     connect(okCancel, SIGNAL(rejected()), this, SLOT(close()));
   }
->>>>>>> b3471705
 
 string
 ChangePlannerDialog::
