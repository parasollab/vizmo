#include "FileOptions.h"

#include "AnimationWidget.h"
#include "FileListDialog.h"
#include "GLWidget.h"
#include "MainMenu.h"
#include "MainWindow.h"
#include "ModelSelectionWidget.h"

#include "Models/EnvModel.h"
#include "Models/MapModel.h"
#include "Models/PathModel.h"
#include "Models/QueryModel.h"
#include "Models/Vizmo.h"

#include "Icons/Folder.xpm"
#include "Icons/Quit.xpm"
#include "Icons/SaveEnv.xpm"
#include "Icons/SaveMap.xpm"
#include "Icons/SavePath.xpm"
#include "Icons/SaveQuery.xpm"
#include "Icons/Update.xpm"


FileOptions::
FileOptions(QWidget* _parent) : OptionsBase(_parent, "File") {
  CreateActions();
  SetUpSubmenu();
  SetUpToolbar();
  SetHelpTips();
}

/*---------------------------- GUI Management --------------------------------*/

void
FileOptions::
CreateActions() {
  //1. Create actions and add them to map
  m_actions["openFile"] = new QAction(QPixmap(folder),
      tr("&Open"), this);
  m_actions["updateFile"] = new QAction(QPixmap(updateicon),
      tr("Update File"), this);
  m_actions["saveFile"] = new QAction(QPixmap(saveenv),
      tr("Save Environment"), this);
  m_actions["saveQuery"] = new QAction(QPixmap(savequery),
      tr("Save Query"), this);
  m_actions["saveRoadmap"] = new QAction(QPixmap(savemap),
      tr("Save Roadmap"), this);
  m_actions["savePath"] = new QAction(QPixmap(savepath),
      tr("Save Path"), this);
  m_actions["quit"] = new QAction(QPixmap(quiticon),
      tr("Quit"), this);

  //2. Set other specifications as necessary
  m_actions["openFile"]->setShortcut(tr("CTRL+O")); //this one necessary?
  m_actions["openFile"]->setStatusTip(tr("Open a file"));
  m_actions["updateFile"]->setShortcut(tr("CTRL+U"));
  m_actions["quit"]->setShortcut(tr("CTRL+Q"));

  m_actions["updateFile"]->setEnabled(false);
  m_actions["saveFile"]->setEnabled(false);
  m_actions["saveQuery"]->setEnabled(false);
  m_actions["saveRoadmap"]->setEnabled(false);
  m_actions["savePath"]->setEnabled(false);

  //3. Make connections
  connect(m_actions["openFile"], SIGNAL(triggered()),
      this, SLOT(LoadFile()));
  connect(m_actions["updateFile"], SIGNAL(triggered()),
      this, SLOT(UpdateFiles()));
  connect(m_actions["saveFile"], SIGNAL(triggered()),
      this, SLOT(SaveEnv()));
  connect(m_actions["saveQuery"], SIGNAL(triggered()),
      this, SLOT(SaveQryFile()));
  connect(m_actions["saveRoadmap"], SIGNAL(triggered()),
      this, SLOT(SaveRoadmap()));
  connect(m_actions["savePath"], SIGNAL(triggered()),
      this, SLOT(SavePath()));
  connect(m_actions["quit"], SIGNAL(triggered()),
      qApp, SLOT(closeAllWindows()));
}


void
FileOptions::
SetHelpTips() {
  m_actions["openFile"]->setWhatsThis("Click this button to open a <b>File</b>."
      "<br>You can separately specify the preferred Map, Environment, Path, "
      "Debug, and Query files.");
}


void
FileOptions::
SetUpToolbar() {
  m_toolbar = new QToolBar(GetMainWindow());
  m_toolbar->addAction(m_actions["openFile"]);
}


void
FileOptions::
Reset() {
  m_actions["updateFile"]->setEnabled(true);
  m_actions["saveFile"]->setEnabled(true);
  m_actions["saveQuery"]->setEnabled(true);
  m_actions["saveRoadmap"]->setEnabled(true);
  m_actions["savePath"]->setEnabled(true);
}

/*---------------------------- File Functions --------------------------------*/

void
FileOptions::
LoadFile() {
  /// Handles all local data types, including:
  /// \arg \c .env
  /// \arg \c .map
  /// \arg \c .query
  /// \arg \c .path
  /// \arg \c .vd
  /// \arg \c .xml
  QString fn = QFileDialog::getOpenFileName(this,
      "Choose an environment to open", GetMainWindow()->GetLastDir(),
      "Files (*.env *.map *.query *.path *.vd *.xml)");

  if(!fn.isEmpty()){
    GetMainWindow()->ResetDialogs();
    GetMainWindow()->GetArgs().clear();
    GetMainWindow()->GetArgs().push_back(QString(fn.toLatin1()).toStdString());
    GetMainWindow()->SetVizmoInit(false);
    QFileInfo fi(fn);
    GetMainWindow()->setWindowTitle("Vizmo++ - " + fi.baseName() +
        " environment");
    GetMainWindow()->statusBar()->showMessage("File Loaded : "+fn);
    GetMainWindow()->SetLastDir(fi.absolutePath());
    GetMainWindow()->InitVizmo();
<<<<<<< HEAD
    GetMainWindow()->GetGLWidget()->ResetTransTool();
=======
>>>>>>> 51ce1ab4
  }
  else
    GetMainWindow()->statusBar()->showMessage("Loading aborted");
}


void
FileOptions::
UpdateFiles() {
  vector<string> emptyFiles;
  FileListDialog flDialog(emptyFiles, this);
  if(flDialog.exec() != QDialog::Accepted)
    return;
  GetMainWindow()->ResetDialogs();

  if(!GetVizmo().InitModels())
    return;

  //reset guis
  GetMainWindow()->GetAnimationWidget()->Reset();
  GetMainWindow()->GetModelSelectionWidget()->ResetLists();
  GetMainWindow()->m_mainMenu->CallReset();
  GetMainWindow()->GetGLWidget()->ResetCamera();
  GetMainWindow()->GetGLWidget()->SetCurrentRegion();
}


void
FileOptions::
SaveEnv() {
  QString fn = QFileDialog::getSaveFileName(this,
      "Choose a file name for the environment", GetMainWindow()->GetLastDir(),
      "Files(*.env)");

  if(!fn.isEmpty()){
    string filename = fn.toStdString();
    GetVizmo().GetEnv()->SaveFile(filename);
    QFileInfo fi(fn);
    GetMainWindow()->SetLastDir(fi.absolutePath());
  }
  else
    GetMainWindow()->statusBar()->showMessage("Saving aborted", 2000);
}


void
FileOptions::
SaveQryFile() {
  QString fn = QFileDialog::getSaveFileName(this,
      "Choose a file name to save the query", GetMainWindow()->GetLastDir(),
      "Files (*.query)");

  if(!fn.isEmpty()) {
    GetVizmo().GetQry()->SaveQuery(fn.toStdString());
    QFileInfo fi(fn);
    GetMainWindow()->SetLastDir(fi.absolutePath());
  }
  else
    GetMainWindow()->statusBar()->showMessage("Saving aborted", 2000);
}


void
FileOptions::
SaveRoadmap() {
  QString fn = QFileDialog::getSaveFileName(this,
      "Choose a file name for the roadmap",
      GetMainWindow()->GetLastDir(), "Files (*.map)");

  if(!fn.isEmpty()){
    string filename = fn.toStdString();
    const char* f;
    f = filename.c_str();
    GetVizmo().GetMap()->Write(f);
    QFileInfo fi(fn);
    GetMainWindow()->SetLastDir(fi.absolutePath());
  }
  else
    GetMainWindow()->statusBar()->showMessage("Saving aborted", 2000);
}


void
FileOptions::
SavePath() {
  QString fn = QFileDialog::getSaveFileName(this,
      "Choose a file name for the path",
      GetMainWindow()->GetLastDir(), "Files(*.path)");

  if(!fn.isEmpty() && GetVizmo().GetPath()) {
    GetVizmo().GetPath()->SavePath(fn.toStdString());
    QFileInfo fi(fn);
    GetMainWindow()->SetLastDir(fi.absolutePath());
  }
  else
    GetMainWindow()->statusBar()->showMessage("Saving aborted", 2000);
}<|MERGE_RESOLUTION|>--- conflicted
+++ resolved
@@ -135,10 +135,6 @@
     GetMainWindow()->statusBar()->showMessage("File Loaded : "+fn);
     GetMainWindow()->SetLastDir(fi.absolutePath());
     GetMainWindow()->InitVizmo();
-<<<<<<< HEAD
-    GetMainWindow()->GetGLWidget()->ResetTransTool();
-=======
->>>>>>> 51ce1ab4
   }
   else
     GetMainWindow()->statusBar()->showMessage("Loading aborted");
