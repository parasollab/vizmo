#include "FileListDialog.h"

#include <QFileDialog>
#include <QGridLayout>
#include <QPushButton>
#include <QCheckBox>
#include <QLabel>

#include "MainWindow.h"

#include "Models/Vizmo.h"
#include "Models/CfgModel.h"
#include "Models/EdgeModel.h"
#include "Models/MapModel.h"

#include "Icons/Folder.xpm"
#include "Icons/Vizmo.xpm"

/*------------------------------- Construction -------------------------------*/

FileListDialog::
FileListDialog(const vector<string>& _filename, QWidget* _parent, Qt::WindowFlags _f) :
    QDialog(_parent, _f) {
  setWindowIcon(QPixmap(vizmoIcon));

  QGridLayout* layout = new QGridLayout;
  setLayout(layout);

  QPushButton* loadButton = new QPushButton("Load", this);
  QPushButton* cancelButton = new QPushButton("Cancel", this);

  m_envCheckBox = new QCheckBox(this);
  m_envFilename = new QLabel(this);
  QLabel* envLabel = new QLabel("<b>Env File</b>:", this);
<<<<<<< HEAD
  QPushButton* envButton = new QPushButton(QIcon(QString((const char*)(folder))), "Browse", this);
=======
  QPushButton* envButton = new QPushButton(QIcon(QPixmap(folder)), "Browse", this);
>>>>>>> 70dcd620

  m_mapCheckBox = new QCheckBox(this);
  m_mapFilename = new QLabel(this);
  QLabel* mapLabel = new QLabel("<b>Map File</b>:", this);
<<<<<<< HEAD
  QPushButton* mapButton = new QPushButton(QIcon(QString((const char*)(folder))),"Browse", this);
=======
  QPushButton* mapButton = new QPushButton(QIcon(QPixmap(folder)),"Browse", this);
>>>>>>> 70dcd620

  m_queryCheckBox = new QCheckBox(this);
  m_queryFilename = new QLabel(this);
  QLabel* queryLabel = new QLabel("<b>Query File</b>:", this);
<<<<<<< HEAD
  QPushButton* queryButton = new QPushButton(QIcon(QString((const char*)(folder))), "Browse", this);
=======
  QPushButton* queryButton = new QPushButton(QIcon(QPixmap(folder)), "Browse", this);
>>>>>>> 70dcd620

  m_pathCheckBox = new QCheckBox(this);
  m_pathFilename = new QLabel(this);
  QLabel* pathLabel = new QLabel("<b>Path File</b>:", this);
<<<<<<< HEAD
  QPushButton* pathButton = new QPushButton(QIcon(QString((const char*)(folder))), "Browse", this);

  m_rvCheckBox = new QCheckBox(this);
  m_rvFilename = new QLabel(this);
  QLabel* rvLabel = new QLabel("<b>RV File</b>:", this);
  QPushButton* rvButton = new QPushButton(QIcon(QString((const char*)(folder))), "Browse", this);
=======
  QPushButton* pathButton = new QPushButton(QIcon(QPixmap(folder)), "Browse", this);
>>>>>>> 70dcd620

  m_debugCheckBox = new QCheckBox(this);
  m_debugFilename = new QLabel(this);
  QLabel* debugLabel = new QLabel("<b>Debug File</b>:", this);
<<<<<<< HEAD
  QPushButton* debugButton = new QPushButton(QIcon(QString((const char*)(folder))), "Browse", this);

  m_xmlFilename = new QLabel(this);
  QLabel* xmlLabel = new QLabel("<b>XML File</b>:", this);
  QPushButton* xmlButton = new QPushButton(QIcon(QString((const char*)(folder))), "Browse", this);
=======
  QPushButton* debugButton = new QPushButton(QIcon(QPixmap(folder)), "Browse", this);

  m_xmlFilename = new QLabel(this);
  QLabel* xmlLabel = new QLabel("<b>XML File</b>:", this);
  QPushButton* xmlButton = new QPushButton(QIcon(QPixmap(folder)), "Browse", this);
>>>>>>> 70dcd620

  layout->addWidget(m_envCheckBox, 0, 0);
  layout->addWidget(m_envFilename, 0, 2, 1, 3);
  layout->addWidget(envLabel, 0, 1);
  layout->addWidget(envButton, 0, 6);

  layout->addWidget(m_mapCheckBox, 1, 0);
  layout->addWidget(m_mapFilename, 1, 2, 1, 3);
  layout->addWidget(mapLabel, 1, 1);
  layout->addWidget(mapButton, 1, 6);

  layout->addWidget(m_queryCheckBox, 2, 0);
  layout->addWidget(m_queryFilename, 2, 2, 1, 3);
  layout->addWidget(queryLabel, 2, 1);
  layout->addWidget(queryButton, 2, 6);

  layout->addWidget(m_pathCheckBox, 3, 0);
  layout->addWidget(m_pathFilename, 3, 2, 1, 3);
  layout->addWidget(pathLabel, 3, 1);
  layout->addWidget(pathButton, 3, 6);

  layout->addWidget(m_rvCheckBox, 5, 0);
  layout->addWidget(m_rvFilename, 5, 2, 1, 3);
  layout->addWidget(rvLabel, 5, 1);
  layout->addWidget(rvButton, 5, 6);

  layout->addWidget(m_debugCheckBox, 4, 0);
  layout->addWidget(m_debugFilename, 4, 2, 1, 3);
  layout->addWidget(debugLabel, 4, 1);
  layout->addWidget(debugButton, 4, 6);

  layout->addWidget(m_xmlFilename, 6, 2, 1, 3);
  layout->addWidget(xmlLabel, 6, 1);
  layout->addWidget(xmlButton, 6, 6);

  loadButton->setFixedWidth(cancelButton->width());
  layout->addWidget(loadButton, 7, 5);
  layout->addWidget(cancelButton, 7, 6);

  connect(mapButton, SIGNAL(clicked()), this, SLOT(ChangeMap()));
  connect(envButton, SIGNAL(clicked()), this, SLOT(ChangeEnv()));
  connect(pathButton, SIGNAL(clicked()), this, SLOT(ChangePath()));
  connect(rvButton, SIGNAL(clicked()), this, SLOT(ChangeRV()));
  connect(debugButton, SIGNAL(clicked()), this, SLOT(ChangeDebug()));
  connect(queryButton, SIGNAL(clicked()), this, SLOT(ChangeQuery()));
  connect(xmlButton, SIGNAL(clicked()), this, SLOT(ChangeXML()));
  connect(loadButton, SIGNAL(clicked()), this, SLOT(Accept()));
  connect(cancelButton, SIGNAL(clicked()), this, SLOT(close()));
  connect(m_pathCheckBox, SIGNAL(stateChanged(int)),
      this, SLOT(PathChecked()));
  connect(m_debugCheckBox, SIGNAL(stateChanged(int)),
      this, SLOT(DebugChecked()));

  GetAssociatedFiles(_filename);
}

/*------------------------------- Slots --------------------------------------*/

void
FileListDialog::
ChangeEnv() {
  QString fn = QFileDialog::getOpenFileName(this, "Choose an environment file",
      GetMainWindow()->GetLastDir(), "Env File (*.env)");
  if(!fn.isEmpty()) {
    m_envFilename->setText(fn);
    m_envCheckBox->setChecked(true);
    QFileInfo fi(fn);
    GetMainWindow()->SetLastDir(fi.absolutePath());
  }
}


void
FileListDialog::
ChangeMap() {
  QString fn = QFileDialog::getOpenFileName(this, "Choose a map file",
      GetMainWindow()->GetLastDir(), "Map File (*.map)");
  if(!fn.isEmpty()) {
    m_mapFilename->setText(fn);
    m_mapCheckBox->setChecked(true);
    QFileInfo fi(fn);
    GetMainWindow()->SetLastDir(fi.absolutePath());
  }
}


void
FileListDialog::
ChangeQuery() {
  QString fn = QFileDialog::getOpenFileName(this, "Choose a query file",
      GetMainWindow()->GetLastDir(),"Query File (*.query)");
  if(!fn.isEmpty()) {
    m_queryFilename->setText(fn);
    m_queryCheckBox->setChecked(true);
    QFileInfo fi(fn);
    GetMainWindow()->SetLastDir(fi.absolutePath());
  }
}


void
FileListDialog::
ChangePath() {
  QString fn = QFileDialog::getOpenFileName(this, "Choose a path file",
      GetMainWindow()->GetLastDir(), "Path File (*.path)");
  if(!fn.isEmpty()) {
    m_pathFilename->setText(fn);
    m_pathCheckBox->setChecked(true);
    QFileInfo fi(fn);
    GetMainWindow()->SetLastDir(fi.absolutePath());
  }
}


void
FileListDialog::
ChangeRV() {
  QString fn = QFileDialog::getOpenFileName(this, "Choose a rv file",
      GetMainWindow()->GetLastDir(), "RV File (*.rv)");
  if(!fn.isEmpty()) {
    m_rvFilename->setText(fn);
    m_rvCheckBox->setChecked(true);
    QFileInfo fi(fn);
    GetMainWindow()->SetLastDir(fi.absolutePath());
  }
}


void
FileListDialog::
ChangeDebug() {
  QString fn = QFileDialog::getOpenFileName(this, "Choose a debug file",
      GetMainWindow()->GetLastDir(), "Debug File (*.vd)");
  if(!fn.isEmpty()) {
    m_debugFilename->setText(fn);
    m_debugCheckBox->setChecked(true);
    QFileInfo fi(fn);
    GetMainWindow()->SetLastDir(fi.absolutePath());
  }
}


void
FileListDialog::
ChangeXML() {
  QString fn = QFileDialog::getOpenFileName(this, "Choose a xml file",
      GetMainWindow()->GetLastDir(), "XML File (*.xml)");
  if(!fn.isEmpty()) {
    m_xmlFilename->setText(fn);
    QFileInfo fi(fn);
    GetMainWindow()->SetLastDir(fi.absolutePath());
  }
}


void
FileListDialog::
Accept() {
  if(!m_envCheckBox->isChecked())
    GetMainWindow()->AlertUser("No Environment File Loaded.");

  //Set vizmo filenames
  GetVizmo().SetEnvFileName(m_envCheckBox->isChecked() ?
      m_envFilename->text().toStdString() : "");
  GetVizmo().SetMapFileName(m_mapCheckBox->isChecked() ?
      m_mapFilename->text().toStdString() : "");
  GetVizmo().SetQryFileName(m_queryCheckBox->isChecked() ?
      m_queryFilename->text().toStdString() : "");
  GetVizmo().SetPathFileName(m_pathCheckBox->isChecked() ?
      m_pathFilename->text().toStdString() : "");
  GetVizmo().SetRVFileName(m_rvCheckBox->isChecked() ?
      m_rvFilename->text().toStdString() : "");
  GetVizmo().SetDebugFileName(m_debugCheckBox->isChecked() ?
      m_debugFilename->text().toStdString() : "");
  GetVizmo().SetXMLFileName(m_xmlFilename->text().toStdString());
  accept();
}


void
FileListDialog::
PathChecked() {
  if(m_pathCheckBox->isChecked())
    m_debugCheckBox->setChecked(false);
}


void
FileListDialog::
DebugChecked() {
  if(m_debugCheckBox->isChecked())
    m_pathCheckBox->setChecked(false);
}


void
FileListDialog::
ParseXML(const string& _xmlfile, string& _envfile, string& _queryfile) {
  // Read in the motion planning node.
  XMLNode mpNode(_xmlfile, "MotionPlanning");

  for(auto& child1 : mpNode) {
    // Find the Input node.
    if(child1.Name() != "Input")
      continue;

    for(auto& child2 : child1) {
      // Find the environment node.
      if(child2.Name() == "Environment")
        _envfile = GetPathName(_xmlfile) +
          child2.Read("filename", false, "", "env filename");
      // Find the query node.
      else if(child2.Name() == "Query")
        _queryfile = GetPathName(_xmlfile) +
          child2.Read("filename", false, "", "query filename");
    }
  }
}

/*----------------------------- Helpers --------------------------------------*/

void
FileListDialog::
GetAssociatedFiles(const vector<string>& _filename) {
  // First get XML file and associated env and query.
  string envname, queryname, xmlname = GetVizmo().GetXMLFileName();
  if(xmlname.empty()) {
    // If no XML file is specified, load the default.
    const string path = QCoreApplication::applicationDirPath().toStdString();
    if(path == "/usr/bin")
      // This is a system-installed version.
#ifdef PMPState
      xmlname = "/usr/share/vizmo/StateExamples.xml";
#else
      xmlname = "/usr/share/vizmo/VizmoExamples.xml";
#endif
    else
      // This is a working copy.
#ifdef PMPState
      xmlname = path + "/Examples/StateExamples.xml";
#else
      xmlname = path + "/Examples/VizmoExamples.xml";
#endif
  }
  ParseXML(xmlname, envname, queryname);


  // Next get vizmo's env and query, overwriting xml's if different.
  if(!GetVizmo().GetEnvFileName().empty())
    envname = GetVizmo().GetEnvFileName();
  if(!GetVizmo().GetQryFileName().empty())
    queryname = GetVizmo().GetQryFileName();

  string mapname = GetVizmo().GetMapFileName();
  string pathname = GetVizmo().GetPathFileName();
  string rvname = GetVizmo().GetRVFileName();
  string debugname = GetVizmo().GetDebugFileName();

  // Grab new files
  for(const auto& s : _filename) {
    // Extract base file name.
    size_t pos = s.rfind('.');
    string name = s.substr(0, pos);
    string ext = s.substr(pos);
    if(s.substr(pos, s.length()) == ".path") {
      size_t pos2 = name.rfind('.');
      string subname = name.substr(pos2, name.length());
      if(subname == ".full" || subname == ".rdmp")
          name = name.substr(0, pos2);
    }

    // Only pick up XML files explicitly.
    if(ext == ".xml" && FileExists(s))
      xmlname = s;

    if(FileExists(name + ".env"))
      envname = name + ".env";

    if(FileExists(name + ".map")) {
      mapname = name + ".map";
      envname = ParseMapHeader(mapname);
    }

    if(FileExists(name + ".query"))
      queryname = name + ".query";

    if(FileExists(name + ".path"))
      pathname = name + ".path";
    else if(FileExists(name + ".full.path"))
      pathname = name + ".full.path";
    else if(FileExists(name + ".rdmp.path"))
      pathname = name + ".rdmp.path";

    if(FileExists(name + ".vd"))
      debugname = name + ".vd";
  }

  m_envFilename->setText(envname.c_str());
  m_envCheckBox->setChecked(!envname.empty());

  m_mapFilename->setText(mapname.c_str());
  m_mapCheckBox->setChecked(!mapname.empty());

  m_queryFilename->setText(queryname.c_str());
  m_queryCheckBox->setChecked(!queryname.empty());

  m_pathFilename->setText(pathname.c_str());
  m_pathCheckBox->setChecked(!pathname.empty());

  m_debugFilename->setText(debugname.c_str());
  m_debugCheckBox->setChecked(pathname.empty() && !debugname.empty());

  m_xmlFilename->setText(xmlname.c_str());
}

/*----------------------------------------------------------------------------*/<|MERGE_RESOLUTION|>--- conflicted
+++ resolved
@@ -32,60 +32,36 @@
   m_envCheckBox = new QCheckBox(this);
   m_envFilename = new QLabel(this);
   QLabel* envLabel = new QLabel("<b>Env File</b>:", this);
-<<<<<<< HEAD
-  QPushButton* envButton = new QPushButton(QIcon(QString((const char*)(folder))), "Browse", this);
-=======
   QPushButton* envButton = new QPushButton(QIcon(QPixmap(folder)), "Browse", this);
->>>>>>> 70dcd620
 
   m_mapCheckBox = new QCheckBox(this);
   m_mapFilename = new QLabel(this);
   QLabel* mapLabel = new QLabel("<b>Map File</b>:", this);
-<<<<<<< HEAD
-  QPushButton* mapButton = new QPushButton(QIcon(QString((const char*)(folder))),"Browse", this);
-=======
   QPushButton* mapButton = new QPushButton(QIcon(QPixmap(folder)),"Browse", this);
->>>>>>> 70dcd620
 
   m_queryCheckBox = new QCheckBox(this);
   m_queryFilename = new QLabel(this);
   QLabel* queryLabel = new QLabel("<b>Query File</b>:", this);
-<<<<<<< HEAD
-  QPushButton* queryButton = new QPushButton(QIcon(QString((const char*)(folder))), "Browse", this);
-=======
   QPushButton* queryButton = new QPushButton(QIcon(QPixmap(folder)), "Browse", this);
->>>>>>> 70dcd620
 
   m_pathCheckBox = new QCheckBox(this);
   m_pathFilename = new QLabel(this);
   QLabel* pathLabel = new QLabel("<b>Path File</b>:", this);
-<<<<<<< HEAD
-  QPushButton* pathButton = new QPushButton(QIcon(QString((const char*)(folder))), "Browse", this);
+  QPushButton* pathButton = new QPushButton(QIcon(QPixmap(folder)), "Browse", this);
 
   m_rvCheckBox = new QCheckBox(this);
   m_rvFilename = new QLabel(this);
   QLabel* rvLabel = new QLabel("<b>RV File</b>:", this);
-  QPushButton* rvButton = new QPushButton(QIcon(QString((const char*)(folder))), "Browse", this);
-=======
-  QPushButton* pathButton = new QPushButton(QIcon(QPixmap(folder)), "Browse", this);
->>>>>>> 70dcd620
+  QPushButton* rvButton = new QPushButton(QIcon(QPixmap(folder)), "Browse", this);
 
   m_debugCheckBox = new QCheckBox(this);
   m_debugFilename = new QLabel(this);
   QLabel* debugLabel = new QLabel("<b>Debug File</b>:", this);
-<<<<<<< HEAD
-  QPushButton* debugButton = new QPushButton(QIcon(QString((const char*)(folder))), "Browse", this);
-
-  m_xmlFilename = new QLabel(this);
-  QLabel* xmlLabel = new QLabel("<b>XML File</b>:", this);
-  QPushButton* xmlButton = new QPushButton(QIcon(QString((const char*)(folder))), "Browse", this);
-=======
   QPushButton* debugButton = new QPushButton(QIcon(QPixmap(folder)), "Browse", this);
 
   m_xmlFilename = new QLabel(this);
   QLabel* xmlLabel = new QLabel("<b>XML File</b>:", this);
   QPushButton* xmlButton = new QPushButton(QIcon(QPixmap(folder)), "Browse", this);
->>>>>>> 70dcd620
 
   layout->addWidget(m_envCheckBox, 0, 0);
   layout->addWidget(m_envFilename, 0, 2, 1, 3);
