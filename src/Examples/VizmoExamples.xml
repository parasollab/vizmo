<?xml version='1.0' encoding='UTF-8'?>
<MotionPlanning warnings="true" warningsAsErrors="true" print="false">
  <MPProblem>

    <Environment filename="2D/s.env" saveDofs="false"/>

    <DistanceMetrics>
      <Euclidean label="euclidean"/>
    </DistanceMetrics>

    <ValidityCheckers>
      <CollisionDetection label="cd1" method="RAPID"/>
      <CollisionDetection label="cd2" method="PQP"/>
      <CollisionDetection label="cd3" method="VCLIP"/>
      <CollisionDetection label="cd4" method="PQP_SOLID"/>

      <!--Region Validity Checkers-->
      <AvoidRegionValidity label="AvoidRegionValidity" />
      <ComposeValidity label="RegionValidity" operator="AND">
        <ValidityChecker label="AvoidRegionValidity"/>
        <ValidityChecker label="cd4"/>
      </ComposeValidity>
    </ValidityCheckers>

    <NeighborhoodFinders>
      <BruteForceNF label="BFNF" dmLabel="euclidean" unconnected="false" k="10"/>
      <BruteForceNF label="Nearest" dmLabel="euclidean" unconnected="false" k="1"/>
      <BruteForceNF label="BFNFAll" dmLabel="euclidean" k="0"/>
      <RadiusNF label="RadiusNF" dmLabel="euclidean" radius="5"/>
    </NeighborhoodFinders>

    <Samplers>
      <UniformRandomSampler label="UniformRandomFree" vcLabel="cd1"/>
      <ObstacleBasedSampler label="OBPRM" vcLabel="cd1" useBBX="false"
        pointSelection="cspace" dmLabel="euclidean" stepSize="0.0"
        nShellsColl="0" nShellsFree="1" debug="false"/>
      <GaussianSampler label="Gauss" vcLabel="cd1" d="0.2" dmLabel="euclidean"
        useBBX="false"/>
      <UniformObstacleBasedSampler label="UOBPRM" vcLabel="cd1" useBBX="false"
        dmLabel="euclidean" d="0.02" />

      <!--Region Samplers-->
      <UniformRandomSampler label="RegionUniformSampler"
        vcLabel="RegionValidity"/>
      <ObstacleBasedSampler label="RegionObstacleSampler"
        vcLabel="RegionValidity" dmLabel="euclidean" useBBX="false"
        pointSelection="cspace" stepSize="0.0" nShellsColl="0" nShellsFree="1"
        debug="false"/>
    </Samplers>

    <LocalPlanners>
      <StraightLine label="sl" binaryEvaluation="true" vcLabel="cd1"/>

      <!--Region Samplers-->
      <StraightLine label="AvoidRegionSL" binaryEvaluation="true" vcLabel="AvoidRegionValidity"/>
      <StraightLine label="RegionSL" binaryEvaluation="true" vcLabel="RegionValidity"/>
    </LocalPlanners>

    <Extenders>
      <BasicExtender label="BERO" debug="false"
        dmLabel="euclidean" vcLabel="cd1" delta="1.0"/>
      <BasicExtender label="BESO" debug="false"
        dmLabel="euclidean" vcLabel="cd1" delta="10.0" randomOrientation="false"/>
    </Extenders>

    <PathModifiers>
      <ShortcuttingPathModifier label="ShortcuttingPathModifier" lpLabel="sl"
        debug="false"/>
    </PathModifiers>

    <Connectors>
      <NeighborhoodConnector label="Closest" nfLabel="BFNF" lpLabel="sl" checkIfSameCC="false"
        debug="false"/>
      <NeighborhoodConnector label="SparkPRMConnector" nfLabel="Nearest"
        lpLabel="sl" checkIfSameCC="true"/>
      <NeighborhoodConnector label="ToggleConnect" nfLabel="BFNF" lpLabel="sl"
        countFailures="true" fail="1" checkIfSameCC="false"/>
      <NeighborhoodConnector label="ClosestAlwaysTrue" nfLabel="BFNF" lpLabel="slAlwaysTrue"
        checkIfSameCC="false"/>
      <NeighborhoodConnector label="AllToAll" nfLabel="BFNFAll" lpLabel="sl" checkIfSameCC="false"/>

      <!--Region Connectors-->
      <NeighborhoodConnector label="RegionBFNFConnector" nfLabel="BFNF" lpLabel="RegionSL"/>
      <NeighborhoodConnector label="kClosest" nfLabel="BFNF" lpLabel="sl"/>
    </Connectors>

    <Metrics>
      <NumNodesMetric label="NumNodes"/>
    </Metrics>

    <MapEvaluators>
      <Query label="Query" queryFile="2D/s.query" dmLabel="euclidean"
        lpLabel="sl" debug="false" pmLabel="ShortcuttingPathModifier">
        <NodeConnectionMethod method="Closest"/>
      </Query>
      <PrintMapEvaluation label="PrintMap" base_name="Basic"/>
      <ConditionalEvaluator label="NodesEval" metric_method="NumNodes" value="10000" operator=">="/>
      <ComposeEvaluator label="Com1" operator="or">
        <Evaluator label="NodesEval"/>
        <Evaluator label="Query"/>
      </ComposeEvaluator>
    </MapEvaluators>

    <MPStrategies>

      <RegionStrategy label="RegionStrategy" lpLabel="RegionSL"
        sLabel="RegionUniformSampler" vcLabel="RegionValidity"
        cLabel = "RegionBFNFConnector"/>

      <PathStrategy label="PathStrategy" vcLabel="cd4" dmLabel="edclidean"/>

      <IRRTStrategy label="IRRT" vcLabel="cd4" nfLabel="BFNF"
        dmLabel="euclidean" lpLabel="sl" gtype="UNDIRECTED_TREE"
        query="2D/s.query" evaluateGoal="true"/>

      <RegionRRT label="RegionRRT" vcLabel="cd4" nfLabel="BFNF"
        dmLabel="euclidean" lpLabel="sl" gtype="UNDIRECTED_TREE"
        extenderLabel="BERO" query="2D/s.query" evaluateGoal="true"/>

      <SparkRegion label="SparkRegion" lpLabel="RegionSL"
        sLabel="RegionUniformSampler" vcLabel="RegionValidity"
        cLabel="RegionBFNFConnector"/>

      <CfgOracle label="CfgOracle" cfgMap="" baseFilename="a">
        <MPStrategy method = "RegionRRT"/>
      </CfgOracle>

      <!--RegionOracle label="RegionOracle">
        <MPStrategy method = "RegionStrategy"/>
      </RegionOracle-->

      <PathOracle label="PathOracle" pathfile="">
        <MPStrategy method = "RegionRRT"/>
      </PathOracle>


    </MPStrategies>
<<<<<<< HEAD
    <Solver mpStrategyLabel="CfgOracle" seed="12345678"  baseFilename="s" 
=======
    <Solver mpStrategyLabel="RegionStrategy" seed="12345678"  baseFilename="s"
>>>>>>> 30ffbe36
      vizmoDebug="true"/>
  </MPProblem>
</MotionPlanning><|MERGE_RESOLUTION|>--- conflicted
+++ resolved
@@ -135,11 +135,7 @@
 
 
     </MPStrategies>
-<<<<<<< HEAD
-    <Solver mpStrategyLabel="CfgOracle" seed="12345678"  baseFilename="s" 
-=======
-    <Solver mpStrategyLabel="RegionStrategy" seed="12345678"  baseFilename="s"
->>>>>>> 30ffbe36
+    <Solver mpStrategyLabel="CfgOracle" seed="12345678"  baseFilename="s"
       vizmoDebug="true"/>
   </MPProblem>
 </MotionPlanning>