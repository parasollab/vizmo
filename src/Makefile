# Configuration Options ~~~~~~~~~~~~~~~~~~~~~~~~~~~~~~~~~~~~~~~~~~~~~~~~~~~~~~~#

# Set platform and debug mode if not already set.
platform ?= LINUX_gcc
debug    ?= 0
asan     ?= 0

# Define robot type if it isn't already set.
ROBOT_DEF ?= PMPCfg

# Set PHANToM and spacemouse compile.
phantom ?= 0
spacemouse ?= 0


# Directory Layout ~~~~~~~~~~~~~~~~~~~~~~~~~~~~~~~~~~~~~~~~~~~~~~~~~~~~~~~~~~~~#

VIZMO_DIR := .
PMPL_DIR  := $(VIZMO_DIR)/../pmpl/src
UTILS_DIR := $(VIZMO_DIR)/../pmpl/pmpl_utils
STAPL_DIR := $(UTILS_DIR)/stapl_release

# The OBJ_DIR is the landing zone for our object files. Create it with a
# directory structure to match our source tree.
OBJ_DIR   := build
MOC_DIR   := $(OBJ_DIR)/moc

# Treat all sub-directories except the build tree as possible source locations.
SRC_DIRS  := $(patsubst ./%,%, $(shell find . -type d \
               ! \( -path "./$(OBJ_DIR)*" -o -name '.' \) ))

# You might need to rebuild the build directory to catch newly added dirs.
$(OBJ_DIR):
	@mkdir -p $@ $(patsubst %,$(OBJ_DIR)/%,$(SRC_DIRS))
$(MOC_DIR): | $(OBJ_DIR)
	@mkdir $@

# Look for files in the source directories.
vpath %.h       $(SRC_DIRS)
vpath %.cpp     $(SRC_DIRS)
vpath moc_%.cpp $(MOC_DIR)


# External Makefiles ~~~~~~~~~~~~~~~~~~~~~~~~~~~~~~~~~~~~~~~~~~~~~~~~~~~~~~~~~~#

# include makefile defaults
include $(UTILS_DIR)/makefile_includes/Makefile.defaults
include Makefile.VizmoDefaults


# Object File Configuration ~~~~~~~~~~~~~~~~~~~~~~~~~~~~~~~~~~~~~~~~~~~~~~~~~~~#

# Pre-pend the build directory to the object file names.
VIZMO_OBJS := $(patsubst %.cpp,$(OBJ_DIR)/%.o, $(VIZMO_SRCS))

# Make the object files depend on the PMPL library so the latter is built first.
$(VIZMO_OBJS): $(MP_LIBFILE)

# Set which object defines the main function.
MAIN := $(OBJ_DIR)/main.o


# Dependency Tracking ~~~~~~~~~~~~~~~~~~~~~~~~~~~~~~~~~~~~~~~~~~~~~~~~~~~~~~~~~#

DEPS_OUT = $(OBJ_DIR)/$*.d
DEPS     = -MMD -MF $(DEPS_OUT)

DEPENDENCY_FILE := $(OBJ_DIR)/Dependencies
-include $(DEPENDENCY_FILE)


# Library Configuration ~~~~~~~~~~~~~~~~~~~~~~~~~~~~~~~~~~~~~~~~~~~~~~~~~~~~~~~#

VIZMO_LIBFILE = $(VIZMO_DIR)/libvizmo.a
$(VIZMO_LIBFILE): $(VIZMO_OBJS) $(MOC_OBJS) \
                | $(patsubst %,$(MOC_DIR)/%,$(MOC_SRCS))
	@echo Linking vizmo library...
	@echo $(AR) $@ $^
	@$(AR) $@ $^


# Executable Recipes ~~~~~~~~~~~~~~~~~~~~~~~~~~~~~~~~~~~~~~~~~~~~~~~~~~~~~~~~~~#

# Default is to build the vizmo executable.
VIZMO_EXEC    := vizmo++
.DEFAULT_GOAL := $(VIZMO_EXEC)
$(VIZMO_EXEC): $(MAIN) $(VIZMO_LIBFILE)
	@echo Linking $@...
	@echo $(CXX) $(CXXFLAGS) $(OPTS) $^ $(LIBS) -o $@
	@$(CXX) $(CXXFLAGS) $(OPTS) $^ $(LIBS) -o $@


# Object File Recipes ~~~~~~~~~~~~~~~~~~~~~~~~~~~~~~~~~~~~~~~~~~~~~~~~~~~~~~~~~#

# This recipe runs headers with Q_OBJECT through the qt MOC.
$(MOC_DIR)/moc_%.cpp: %.h | $(MOC_DIR)
	@echo Moc\'ing $(shell echo $< | sed 's|.*/||' )...
<<<<<<< HEAD
	@mkdir -p $(MOC_DIR)/moc_$(shell dirname $<)
=======
	@mkdir -p $(MOC_DIR)/moc_$(shell dirname $<) #needed for MACOS support
>>>>>>> 70dcd620
	@echo $(QT_MOC) $< -o $@
	@$(QT_MOC) $< -o $@

# This recipe is for MOC sources.
$(MOC_DIR)/moc_%.o: $(MOC_DIR)/moc_%.cpp %.h | $(MOC_DIR)
	@echo Compiling Moc\'d source $(shell echo $< | sed 's|.*/||' )...
	@echo $(CXX) -c $(CXXFLAGS) $(OPTS) $(DEFS) $(INCL) $(DEPS) $< -o $@
	@$(CXX) -c $(CXXFLAGS) $(OPTS) $(DEFS) $(INCL) $(DEPS) $< -o $@
	@cat $(DEPS_OUT) >> $(DEPENDENCY_FILE)
	@rm -f $(DEPS_OUT)

# This recipe is for regular objects.
$(OBJ_DIR)/%.o: %.cpp | $(OBJ_DIR)
	@$(MAKE) -s check_platform
	@echo Compiling $<...
	@echo $(CXX) -c $(CXXFLAGS) $(OPTS) $(DEFS) $(INCL) $(DEPS) $< -o $@
	@$(CXX) -c $(CXXFLAGS) $(OPTS) $(DEFS) $(INCL) $(DEPS) $< -o $@
	@cat $(DEPS_OUT) >> $(DEPENDENCY_FILE)
	@rm -f $(DEPS_OUT)


# Cleanup ~~~~~~~~~~~~~~~~~~~~~~~~~~~~~~~~~~~~~~~~~~~~~~~~~~~~~~~~~~~~~~~~~~~~~#

.PHONY: clean
clean:
	@echo Cleaning vizmo library and executables...
	@rm -f $(VIZMO_LIBFILE) vizmo++

.PHONY: reallyclean
reallyclean: clean
	@echo Cleaning all vizmo objects...
	@rm -rf $(OBJ_DIR)

.PHONY: reallyreallyclean
reallyreallyclean: reallyclean
	@echo Cleaning all utilities...
	@cd $(PMPL_DIR) && $(MAKE) reallyreallyclean


#~~~~~~~~~~~~~~~~~~~~~~~~~~~~~~~~~~~~~~~~~~~~~~~~~~~~~~~~~~~~~~~~~~~~~~~~~~~~~~#<|MERGE_RESOLUTION|>--- conflicted
+++ resolved
@@ -95,11 +95,7 @@
 # This recipe runs headers with Q_OBJECT through the qt MOC.
 $(MOC_DIR)/moc_%.cpp: %.h | $(MOC_DIR)
 	@echo Moc\'ing $(shell echo $< | sed 's|.*/||' )...
-<<<<<<< HEAD
-	@mkdir -p $(MOC_DIR)/moc_$(shell dirname $<)
-=======
 	@mkdir -p $(MOC_DIR)/moc_$(shell dirname $<) #needed for MACOS support
->>>>>>> 70dcd620
 	@echo $(QT_MOC) $< -o $@
 	@$(QT_MOC) $< -o $@
 
